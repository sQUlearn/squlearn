--- conflicted
+++ resolved
@@ -207,12 +207,12 @@
       "test._operation_list ['rx', 'ry', 'rx', 'ry', 'cx', 'rx', 'ry', 'cx', 'cx']\n",
       "test._param_list []\n",
       "test._qubit_list [[0], [0], [1], [1], [0, 1], [2], [2], [1, 2], [2, 0]]\n",
-      "test._func_list [<function _lambdifygenerated at 0x000001D918230F70>, <function _lambdifygenerated at 0x000001D918230550>, <function _lambdifygenerated at 0x000001D9182428B0>, <function _lambdifygenerated at 0x000001D9182354C0>, None, <function _lambdifygenerated at 0x000001D918230B80>, <function _lambdifygenerated at 0x000001D91823DA60>, None, None]\n",
-      "test._func_grad_list [[<function _lambdifygenerated at 0x000001D918235CA0>], [<function _lambdifygenerated at 0x000001D918235F70>, <function _lambdifygenerated at 0x000001D91823DCA0>], [<function _lambdifygenerated at 0x000001D91823D3A0>], [<function _lambdifygenerated at 0x000001D9182309D0>, <function _lambdifygenerated at 0x000001D9182423A0>], None, [<function _lambdifygenerated at 0x000001D918235550>], [<function _lambdifygenerated at 0x000001D918242820>, <function _lambdifygenerated at 0x000001D918242940>, <function _lambdifygenerated at 0x000001D91823DC10>], None, None]\n",
+      "test._func_list [<function _lambdifygenerated at 0x0000023BD2116EE0>, <function _lambdifygenerated at 0x0000023BD21164C0>, <function _lambdifygenerated at 0x0000023BD2127820>, <function _lambdifygenerated at 0x0000023BD210F670>, None, <function _lambdifygenerated at 0x0000023BD2116700>, <function _lambdifygenerated at 0x0000023BD2123790>, None, None]\n",
+      "test._func_grad_list [[<function _lambdifygenerated at 0x0000023BD210FC10>], [<function _lambdifygenerated at 0x0000023BD210FEE0>, <function _lambdifygenerated at 0x0000023BD2123C10>], [<function _lambdifygenerated at 0x0000023BD21235E0>], [<function _lambdifygenerated at 0x0000023BD2116B80>, <function _lambdifygenerated at 0x0000023BD2127160>], None, [<function _lambdifygenerated at 0x0000023BD210F040>], [<function _lambdifygenerated at 0x0000023BD2127550>, <function _lambdifygenerated at 0x0000023BD2127670>, <function _lambdifygenerated at 0x0000023BD2123E50>], None, None]\n",
       "test._used_parameters [[ParameterVectorElement(p[0])], [ParameterVectorElement(p[0]), ParameterVectorElement(x[0])], [ParameterVectorElement(p[0])], [ParameterVectorElement(p[1]), ParameterVectorElement(x[1])], [], [ParameterVectorElement(p[1])], [ParameterVectorElement(p[0]), ParameterVectorElement(p[1]), ParameterVectorElement(x[2])], [], []]\n",
       "test.new_operators [['I 0 I 1 I 2 ', 'Z 0 Z 1 I 2 ', 'Z 0 I 1 Z 2 ', 'I 0 Z 1 Z 2 '], ['I 0 I 1 I 2 ', 'X 0 X 1 I 2 ', 'X 0 I 1 X 2 ', 'I 0 X 1 X 2 '], ['I 0 I 1 I 2 ', 'Y 0 Y 1 I 2 ', 'Y 0 I 1 Y 2 ', 'I 0 Y 1 Y 2 ']]\n",
-      "test.new_operators_coeff [[<function _lambdifygenerated at 0x000001D918235040>, <function _lambdifygenerated at 0x000001D9182420D0>, <function _lambdifygenerated at 0x000001D9182350D0>, <function _lambdifygenerated at 0x000001D91824F310>], [<function _lambdifygenerated at 0x000001D918235DC0>, <function _lambdifygenerated at 0x000001D918235EE0>, <function _lambdifygenerated at 0x000001D91824F820>, <function _lambdifygenerated at 0x000001D918242CA0>], [<function _lambdifygenerated at 0x000001D91823DE50>, <function _lambdifygenerated at 0x000001D918286280>, <function _lambdifygenerated at 0x000001D918230A60>, <function _lambdifygenerated at 0x000001D918235310>]]\n",
-      "test.new_operators_coeff_grad [[[<function _lambdifygenerated at 0x000001D918215550>, <function _lambdifygenerated at 0x000001D91823D280>, <function _lambdifygenerated at 0x000001D918242B80>], [<function _lambdifygenerated at 0x000001D9182359D0>, <function _lambdifygenerated at 0x000001D91824FB80>], [<function _lambdifygenerated at 0x000001D91823DB80>, <function _lambdifygenerated at 0x000001D91824F700>], [<function _lambdifygenerated at 0x000001D91823D310>, <function _lambdifygenerated at 0x000001D918230DC0>]], [[<function _lambdifygenerated at 0x000001D918242700>, <function _lambdifygenerated at 0x000001D91824FEE0>, <function _lambdifygenerated at 0x000001D918242280>], [<function _lambdifygenerated at 0x000001D9182305E0>, <function _lambdifygenerated at 0x000001D91823D820>], [<function _lambdifygenerated at 0x000001D91823D550>, <function _lambdifygenerated at 0x000001D91824F4C0>], [<function _lambdifygenerated at 0x000001D918242F70>, <function _lambdifygenerated at 0x000001D91824FA60>]], [[<function _lambdifygenerated at 0x000001D918235D30>, <function _lambdifygenerated at 0x000001D91824F9D0>], [<function QulacsCircuit.build_observable_instructions.<locals>.<lambda> at 0x000001D9182861F0>], [<function _lambdifygenerated at 0x000001D918235160>, <function _lambdifygenerated at 0x000001D9182865E0>], [<function QulacsCircuit.build_observable_instructions.<locals>.<lambda> at 0x000001D918235790>]]]\n",
+      "test.new_operators_coeff [[<function _lambdifygenerated at 0x0000023BD210FF70>, <function _lambdifygenerated at 0x0000023BD2127DC0>, <function _lambdifygenerated at 0x0000023BD210F5E0>, <function _lambdifygenerated at 0x0000023BD213E8B0>], [<function _lambdifygenerated at 0x0000023BD210F820>, <function _lambdifygenerated at 0x0000023BD210F940>, <function _lambdifygenerated at 0x0000023BD213E700>, <function _lambdifygenerated at 0x0000023BD2127280>], [<function _lambdifygenerated at 0x0000023BD2123310>, <function _lambdifygenerated at 0x0000023BD31381F0>, <function _lambdifygenerated at 0x0000023BD2116670>, <function _lambdifygenerated at 0x0000023BD210F9D0>]]\n",
+      "test.new_operators_coeff_grad [[[<function _lambdifygenerated at 0x0000023BD2116E50>, <function _lambdifygenerated at 0x0000023BD2123280>, <function _lambdifygenerated at 0x0000023BD2127040>], [<function _lambdifygenerated at 0x0000023BD210F550>, <function _lambdifygenerated at 0x0000023BD213E3A0>], [<function _lambdifygenerated at 0x0000023BD21238B0>, <function _lambdifygenerated at 0x0000023BD213E820>], [<function _lambdifygenerated at 0x0000023BD2123940>, <function _lambdifygenerated at 0x0000023BD2116AF0>]], [[<function _lambdifygenerated at 0x0000023BD21274C0>, <function _lambdifygenerated at 0x0000023BD213E550>, <function _lambdifygenerated at 0x0000023BD21275E0>], [<function _lambdifygenerated at 0x0000023BD2116D30>, <function _lambdifygenerated at 0x0000023BD2123550>], [<function _lambdifygenerated at 0x0000023BD21234C0>, <function _lambdifygenerated at 0x0000023BD213E940>], [<function _lambdifygenerated at 0x0000023BD2127F70>, <function _lambdifygenerated at 0x0000023BD213E160>]], [[<function _lambdifygenerated at 0x0000023BD210F1F0>, <function _lambdifygenerated at 0x0000023BD213EB80>], [<function QulacsCircuit.build_observable_instructions.<locals>.<lambda> at 0x0000023BD31383A0>], [<function _lambdifygenerated at 0x0000023BD210F3A0>, <function _lambdifygenerated at 0x0000023BD3138310>], [<function QulacsCircuit.build_observable_instructions.<locals>.<lambda> at 0x0000023BD210F160>]]]\n",
       "test.new_operators_used_parameters [[[ParameterVectorElement(p_obs[0]), ParameterVectorElement(p_obs[1]), ParameterVectorElement(p_obs[2])], [ParameterVectorElement(p_obs[0]), ParameterVectorElement(p_obs[1])], [ParameterVectorElement(p_obs[0]), ParameterVectorElement(p_obs[2])], [ParameterVectorElement(p_obs[1]), ParameterVectorElement(p_obs[2])]], [[ParameterVectorElement(p_obs[3]), ParameterVectorElement(p_obs[4]), ParameterVectorElement(p_obs[5])], [ParameterVectorElement(p_obs[3]), ParameterVectorElement(p_obs[4])], [ParameterVectorElement(p_obs[3]), ParameterVectorElement(p_obs[5])], [ParameterVectorElement(p_obs[4]), ParameterVectorElement(p_obs[5])]], [[ParameterVectorElement(p_obs[6]), ParameterVectorElement(p_obs[7])], [ParameterVectorElement(p_obs[6])], [ParameterVectorElement(p_obs[6]), ParameterVectorElement(p_obs[7])], [ParameterVectorElement(p_obs[7])]]]\n"
      ]
     }
@@ -283,6 +283,15 @@
    "metadata": {},
    "outputs": [
     {
+     "name": "stdout",
+     "output_type": "stream",
+     "text": [
+      "[array([0.5488135 , 0.71518937]), array([0.60276338, 0.54488318, 0.4236548 ])]\n",
+      "args (array([0.5488135 , 0.71518937]), array([0.60276338, 0.54488318, 0.4236548 ]))\n",
+      "self._qualcs_gates_parameters ['p', 'x']\n"
+     ]
+    },
+    {
      "data": {
       "text/plain": [
        "array([3.09610713, 2.05518824, 1.73381868])"
@@ -304,6 +313,14 @@
    "execution_count": 13,
    "metadata": {},
    "outputs": [
+    {
+     "name": "stdout",
+     "output_type": "stream",
+     "text": [
+      "args (array([0.5488135 , 0.71518937]), array([0.60276338, 0.54488318, 0.4236548 ]))\n",
+      "self._qualcs_gates_parameters ['p', 'x']\n"
+     ]
+    },
     {
      "data": {
       "text/plain": [
@@ -327,45 +344,79 @@
   },
   {
    "cell_type": "code",
-   "execution_count": 21,
-   "metadata": {},
-   "outputs": [
-    {
-     "data": {
-      "text/plain": [
-       "(8,)"
-      ]
-     },
-     "execution_count": 21,
-     "metadata": {},
-     "output_type": "execute_result"
-    }
-   ],
-   "source": [
-<<<<<<< HEAD
+   "execution_count": 14,
+   "metadata": {},
+   "outputs": [
+    {
+     "name": "stdout",
+     "output_type": "stream",
+     "text": [
+      "args (array([0.5488135 , 0.71518937]), array([0.60276338, 0.54488318, 0.4236548 ]))\n",
+      "self._qualcs_gates_parameters ['p', 'x']\n"
+     ]
+    },
+    {
+     "data": {
+      "text/plain": [
+       "array([ 0.79044756+0.14364197j, -0.05175843-0.15116995j,\n",
+       "       -0.03022227-0.08492149j, -0.07939547-0.0696752j ,\n",
+       "       -0.04342341+0.00285396j,  0.09398884-0.19758662j,\n",
+       "        0.17081168-0.3482223j ,  0.27200667-0.18855741j])"
+      ]
+     },
+     "execution_count": 14,
+     "metadata": {},
+     "output_type": "execute_result"
+    }
+   ],
+   "source": [
     "statvec = evaluate_circuit_statevec(test,param,x_val,param_obs)\n",
     "statvec"
-=======
-    "evaluate_circuit_statevec(test, param, x_val, param_obs)"
->>>>>>> 5eb47d3f
-   ]
-  },
-  {
-   "cell_type": "code",
-   "execution_count": null,
-   "metadata": {},
-   "outputs": [],
-   "source": [
-<<<<<<< HEAD
+   ]
+  },
+  {
+   "cell_type": "code",
+   "execution_count": 15,
+   "metadata": {},
+   "outputs": [
+    {
+     "name": "stdout",
+     "output_type": "stream",
+     "text": [
+      "args (array([0.5488135 , 0.71518937]), array([0.60276338, 0.54488318, 0.4236548 ]))\n",
+      "self._qualcs_gates_parameters ['p', 'x']\n"
+     ]
+    },
+    {
+     "data": {
+      "text/plain": [
+       "array([0.64544035, 0.02553129, 0.00812505, 0.01115827, 0.00189374,\n",
+       "       0.04787437, 0.1504354 , 0.10954153])"
+      ]
+     },
+     "execution_count": 15,
+     "metadata": {},
+     "output_type": "execute_result"
+    }
+   ],
+   "source": [
     "probs = evaluate_circuit_probabilites(test,param,x_val,param_obs)\n",
     "probs"
    ]
   },
   {
    "cell_type": "code",
-   "execution_count": 15,
-   "metadata": {},
-   "outputs": [
+   "execution_count": 16,
+   "metadata": {},
+   "outputs": [
+    {
+     "name": "stdout",
+     "output_type": "stream",
+     "text": [
+      "args (array([0.5488135 , 0.71518937]), array([0.60276338, 0.54488318, 0.4236548 ]))\n",
+      "self._qualcs_gates_parameters ['p', 'x']\n"
+     ]
+    },
     {
      "data": {
       "text/plain": [
@@ -374,23 +425,28 @@
        "       [-3.24910090e-01,  5.76841003e-17, -1.04357084e-01]])"
       ]
      },
-     "execution_count": 15,
+     "execution_count": 16,
      "metadata": {},
      "output_type": "execute_result"
     }
    ],
    "source": [
     "evaluate_circuit_gradient(test,x,param,x_val,param_obs)"
-=======
-    "evaluate_circuit_gradient(test, x, param, x_val, param_obs)"
->>>>>>> 5eb47d3f
-   ]
-  },
-  {
-   "cell_type": "code",
-   "execution_count": 16,
-   "metadata": {},
-   "outputs": [
+   ]
+  },
+  {
+   "cell_type": "code",
+   "execution_count": 17,
+   "metadata": {},
+   "outputs": [
+    {
+     "name": "stdout",
+     "output_type": "stream",
+     "text": [
+      "args (array([0.5488135 , 0.71518937]), array([0.60276338, 0.54488318, 0.4236548 ]))\n",
+      "self._qualcs_gates_parameters ['p', 'x']\n"
+     ]
+    },
     {
      "data": {
       "text/plain": [
@@ -399,7 +455,7 @@
        "       [5.76841003e-17]])"
       ]
      },
-     "execution_count": 16,
+     "execution_count": 17,
      "metadata": {},
      "output_type": "execute_result"
     }
@@ -410,9 +466,17 @@
   },
   {
    "cell_type": "code",
-   "execution_count": 17,
-   "metadata": {},
-   "outputs": [
+   "execution_count": 18,
+   "metadata": {},
+   "outputs": [
+    {
+     "name": "stdout",
+     "output_type": "stream",
+     "text": [
+      "args (array([0.5488135 , 0.71518937]), array([0.60276338, 0.54488318, 0.4236548 ]))\n",
+      "self._qualcs_gates_parameters ['p', 'x']\n"
+     ]
+    },
     {
      "data": {
       "text/plain": [
@@ -424,7 +488,7 @@
        "         5.76841003e-17, -1.04357084e-01]])"
       ]
      },
-     "execution_count": 17,
+     "execution_count": 18,
      "metadata": {},
      "output_type": "execute_result"
     }
@@ -435,9 +499,17 @@
   },
   {
    "cell_type": "code",
-   "execution_count": 18,
-   "metadata": {},
-   "outputs": [
+   "execution_count": 19,
+   "metadata": {},
+   "outputs": [
+    {
+     "name": "stdout",
+     "output_type": "stream",
+     "text": [
+      "args (array([0.5488135 , 0.71518937]), array([0.60276338, 0.54488318, 0.4236548 ]))\n",
+      "self._qualcs_gates_parameters ['p', 'x']\n"
+     ]
+    },
     {
      "data": {
       "text/plain": [
@@ -449,7 +521,7 @@
        "        0.        , 1.70171113, 0.68075837]])"
       ]
      },
-     "execution_count": 18,
+     "execution_count": 19,
      "metadata": {},
      "output_type": "execute_result"
     }
@@ -462,9 +534,17 @@
   },
   {
    "cell_type": "code",
-   "execution_count": 19,
-   "metadata": {},
-   "outputs": [
+   "execution_count": 20,
+   "metadata": {},
+   "outputs": [
+    {
+     "name": "stdout",
+     "output_type": "stream",
+     "text": [
+      "args (array([0.5488135 , 0.71518937]), array([0.60276338, 0.54488318, 0.4236548 ]))\n",
+      "self._qualcs_gates_parameters ['p', 'x']\n"
+     ]
+    },
     {
      "data": {
       "text/plain": [
@@ -473,7 +553,7 @@
        "       [0.        ]])"
       ]
      },
-     "execution_count": 19,
+     "execution_count": 20,
      "metadata": {},
      "output_type": "execute_result"
     }
@@ -486,7 +566,7 @@
   },
   {
    "cell_type": "code",
-   "execution_count": 20,
+   "execution_count": 23,
    "metadata": {},
    "outputs": [
     {
@@ -522,7 +602,7 @@
     }
    ],
    "source": [
-    "from squlearn.qnn.lowlevel_qnn_pennylane import LowLevelQNNPennyLane\n",
+    "from squlearn.qnn.lowlevel_qnn.lowlevel_qnn_pennylane import LowLevelQNNPennyLane\n",
     "from squlearn import Executor\n",
     "from squlearn.observables import CustomObservable\n",
     "\n",
