"""Fidelity Quantum Kernel class"""

from typing import Union
import numpy as np

from qiskit_machine_learning.kernels import (
    FidelityQuantumKernel,
    FidelityStatevectorKernel,
    TrainableFidelityQuantumKernel,
    TrainableFidelityStatevectorKernel,
)
from qiskit_algorithms.state_fidelities import ComputeUncompute
from qiskit.circuit import ParameterVector

from .kernel_matrix_base import KernelMatrixBase
from ...encoding_circuit.encoding_circuit_base import EncodingCircuitBase
from ...util.executor import Executor, BaseSamplerV2
from ...util.data_preprocessing import convert_to_float64

from .fidelity_kernel_pennylane import FidelityKernelPennyLane
<<<<<<< HEAD
from .fidelity_kernel_qulacs import FidelityKernelQulacs
=======
from .fidelity_kernel_expectation_value import FidelityKernelExpectationValue
>>>>>>> f93d987f


class FidelityKernel(KernelMatrixBase):
    r"""
    Fidelity Quantum Kernel.

    The Fidelity Quantum Kernel is a based on the overlap of the quantum states.
    These quantum states
    can be defined by a parameterized quantum circuit. The Fidelity Quantum Kernel is defined as:

    .. math::

        K(x,y) = |\langle \phi(x) | \phi(y) \rangle|^2

    This class wraps to the respective Quantum Kernel implementations from `Qiskit Machine Learning
    <https://qiskit.org/ecosystem/machine-learning/apidocs/qiskit_machine_learning.kernels.html>`_.
    Depending on the choice of the backend and the choice of trainable parameters, the appropriate
    Quantum Kernel implementation is chosen.

    Args:
        encoding_circuit (EncodingCircuitBase): PQC encoding circuit.
        executor (Executor): Executor object.
        evaluate_duplicates (str), default='off_diagonal':
            Option for evaluating duplicates ('all', 'off_diagonal', 'none').
        mit_depol_noise (Union[str, None]), default=None:
            Option for mitigating depolarizing noise (``"msplit"`` or ``"mmean"``) after
            Ref. [4]. Only meaningful for
            FQKs computed on a real backend.
        initial_parameters (Union[np.ndarray, None], default=None):
            Initial parameters for the encoding circuit.
        parameter_seed (Union[int, None], default=0):
            Seed for the random number generator for the parameter initialization, if
            initial_parameters is None.
        regularization  (Union[str, None], default=None):
            Option for choosing different regularization techniques (``"thresholding"`` or
            ``"tikhonov"``) after Ref. [4] for the training kernel matrix, prior to  solving the
            linear system in the ``fit()``-procedure.
        use_expectation (bool, default=False):
            Option for using the expectation value of a QNN circuit that computes the fidelity
            as the expectation value of the observable
            :math:`P_0 = |0\rangle\langle0|^{\otimes n}`.
            This is not very efficient in simulation, but allows the computation of
            derivatives of the kernel.

    References:
        [1]: `Havlicek et al., Supervised learning with quantum-enhanced feature spaces,
        Nature 567, 209-212 (2019).
        <https://www.nature.com/articles/s41586-019-0980-2>`_

        [2]: `Schuld et al., Quantum Machine Learning in Feature Hilbert Spaces,
        Phys. Rev. Lett. 122, 040504 (2019).
        <https://journals.aps.org/prl/abstract/10.1103/PhysRevLett.122.040504>`_

        [3]: `Schuld et al., Quantum Machine Learning Models are Kernel Methods:
        Noise-Enhanced Quantum Embeddings, arXiv:2105.02276 (2021).
        <https://arxiv.org/abs/2105.02276>`_

        [4]: `T. Hubregtsen et al.,
        "Training Quantum Embedding Kernels on Near-Term Quantum Computers",
        arXiv:2105.02276v1 (2021)
        <https://arxiv.org/abs/2105.02276>`_


    """

    def __init__(
        self,
        encoding_circuit: EncodingCircuitBase,
        executor: Executor,
        evaluate_duplicates: str = "off_diagonal",
        mit_depol_noise: Union[str, None] = None,
        initial_parameters: Union[np.ndarray, None] = None,
        parameter_seed: Union[int, None] = 0,
        regularization: Union[str, None] = None,
        use_expectation: bool = False,
        caching: bool = False,
    ) -> None:
        super().__init__(
            encoding_circuit, executor, initial_parameters, parameter_seed, regularization
        )

        self._quantum_kernel = None
        self._evaluate_duplicates = evaluate_duplicates
        self._mit_depol_noise = mit_depol_noise
        self._use_expectation = use_expectation

        if self.num_parameters > 0:
            self._parameter_vector = ParameterVector("p", self.num_parameters)
        else:
            self._parameter_vector = None

        if self._use_expectation:
            self._quantum_kernel = FidelityKernelExpectationValue(
                encoding_circuit=self._encoding_circuit,
                executor=self._executor,
                evaluate_duplicates=self._evaluate_duplicates,
                caching=caching,
            )

<<<<<<< HEAD
        elif self._executor.quantum_framework == "qulacs":

            self._quantum_kernel = FidelityKernelQulacs(
                encoding_circuit=self._encoding_circuit,
                executor=self._executor,
                evaluate_duplicates=self._evaluate_duplicates,
            )

        elif self._executor.quantum_framework == "qiskit":
=======
        else:
            if self._executor.quantum_framework == "pennylane":
>>>>>>> f93d987f

                self._quantum_kernel = FidelityKernelPennyLane(
                    encoding_circuit=self._encoding_circuit,
                    executor=self._executor,
                    evaluate_duplicates=self._evaluate_duplicates,
                )

            elif self._executor.quantum_framework == "qiskit":

                # Underscore necessary to avoid name conflicts with the Qiskit quantum kernel
                self._feature_vector = ParameterVector("x_", self.num_features)

                self._enc_circ = self._encoding_circuit.get_circuit(
                    self._feature_vector, self._parameter_vector
                )

                # Automatic select backend if not chosen
                if not self._executor.backend_chosen:
                    self._enc_circ, _ = self._executor.select_backend(self._enc_circ)

                if self._executor.is_statevector:
                    if self._parameter_vector is None:
                        self._quantum_kernel = FidelityStatevectorKernel(
                            feature_map=self._enc_circ,
                            shots=self._executor.get_shots(),
                            enforce_psd=False,
                        )
                    else:
                        self._quantum_kernel = TrainableFidelityStatevectorKernel(
                            feature_map=self._enc_circ,
                            training_parameters=self._parameter_vector,
                            shots=self._executor.get_shots(),
                            enforce_psd=False,
                        )
                else:
                    sampler = self._executor.get_sampler()
                    if isinstance(sampler, BaseSamplerV2):
                        raise ValueError(
                            "Incompatible Qiskit version for Fidelity-Kernel calculation with Qiskit "
                            "Algorithms. Please downgrade to Qiskit 1.0 or consider using PennyLane."
                        )
                    fidelity = ComputeUncompute(sampler=sampler)
                    if self._parameter_vector is None:
                        self._quantum_kernel = FidelityQuantumKernel(
                            feature_map=self._enc_circ,
                            fidelity=fidelity,
                            evaluate_duplicates=self._evaluate_duplicates,
                            enforce_psd=False,
                        )
                    else:
                        self._quantum_kernel = TrainableFidelityQuantumKernel(
                            feature_map=self._enc_circ,
                            fidelity=fidelity,
                            training_parameters=self._parameter_vector,
                            evaluate_duplicates=self._evaluate_duplicates,
                            enforce_psd=False,
                        )
            else:
                raise RuntimeError("Invalid quantum framework!")

    def get_params(self, deep: bool = True) -> dict:
        """
        Returns hyper-parameters and their values of the fidelity kernel.

        Args:
            deep (bool): If True, also the parameters for
                         contained objects are returned (default=True).

        Return:
            Dictionary with hyper-parameters and values.
        """
        params = super().get_params(deep=False)
        params["evaluate_duplicates"] = self._evaluate_duplicates
        params["mit_depol_noise"] = self._mit_depol_noise
        params["regularization"] = self._regularization
        params["encoding_circuit"] = self._encoding_circuit
        if deep:
            params.update(self._encoding_circuit.get_params())
        return params

    def set_params(self, **params):
        """
        Sets value of the fidelity kernel hyper-parameters.

        Args:
            params: Hyper-parameters and their values, e.g. ``num_qubits=2``
        """
        num_parameters_backup = self.num_parameters
        parameters_backup = self._parameters

        # Check if all parameters are valid
        valid_params = self.get_params()
        for key in params.keys():
            if key not in valid_params:
                raise ValueError(
                    f"Invalid parameter {key!r}. "
                    f"Valid parameters are {sorted(valid_params)!r}."
                )

        if "encoding_circuit" in params:
            self._encoding_circuit = params["encoding_circuit"]
            params.pop("encoding_circuit")

        dict_encoding_circuit = {}
        for key in params.keys():
            if key in self._encoding_circuit.get_params().keys():
                dict_encoding_circuit[key] = params[key]
        for key in dict_encoding_circuit.keys():
            params.pop(key)

        self._encoding_circuit.set_params(**dict_encoding_circuit)

        if "evaluate_duplicates" in params.keys():
            self._evaluate_duplicates = params["evaluate_duplicates"].lower()
            params.pop("evaluate_duplicates")
        if "mit_depol_noise" in params.keys():
            self._mit_depol_noise = params["mit_depol_noise"]
            params.pop("mit_depol_noise")
        if "regularization" in params.keys():
            self._regularization = params["regularization"]
            params.pop("regularization")

        self.__init__(
            self._encoding_circuit,
            self._executor,
            self._evaluate_duplicates,
            self._mit_depol_noise,
            None,
            self._parameter_seed,
            self._regularization,
        )

        if self.num_parameters == num_parameters_backup:
            self._parameters = parameters_backup

        if len(params) > 0:
            raise ValueError("The following parameters could not be assigned:", params)

    def evaluate(self, x: np.ndarray, y: Union[np.ndarray, None] = None) -> np.ndarray:
        """Evaluates the fidelity kernel matrix.

        Args:
            x (np.ndarray) :
                Vector of training or test data for which the kernel matrix is evaluated
            y (np.ndarray, default=None) :
                Vector of training or test data for which the kernel matrix is evaluated
        Returns:
            Returns the quantum kernel matrix as 2D numpy array.
        """

        if y is None:
            y = x

        x = convert_to_float64(x)
        y = convert_to_float64(y)

        if self._parameter_vector is not None:
            if self._parameters is None:
                raise ValueError(
                    "Parameters have to been set with assign_parameters or as initial parameters!"
                )
            self._quantum_kernel.assign_training_parameters(self._parameters)
        kernel_matrix = self._quantum_kernel.evaluate(x, y)

        if self._mit_depol_noise is not None:
            print("WARNING: Advanced option. Do not use it within an squlearn.kernel workflow")
            if not np.array_equal(x, y):
                raise ValueError(
                    "Mitigating depolarizing noise works only for square matrices computed on real"
                    " backend"
                )
            else:
                if self._mit_depol_noise == "msplit":
                    kernel_matrix = self._get_msplit_kernel(kernel_matrix)
                elif self._mit_depol_noise == "mmean":
                    kernel_matrix = self._get_mmean_kernel(kernel_matrix)

        if (self._regularization is not None) and (
            kernel_matrix.shape[0] == kernel_matrix.shape[1]
        ):
            kernel_matrix = self._regularize_matrix(kernel_matrix)
        return kernel_matrix

    def evaluate_derivatives(
        self, x: np.ndarray, y: np.ndarray = None, values: Union[str, tuple] = "dKdx"
    ) -> dict:
        """Evaluates the Fidelity Kernel and its derivatives for the given data points x and y.

        Args:
            x (np.ndarray): Data points x
            y (np.ndarray): Data points y, if None y = x is used
            values (Union[str, tuple]): Values to evaluate. Can be a string or a tuple of strings.
                Possible values are:
                ``dKdx``, ``dKdy``, ``dKdxdx``, ``dKdydy``, ``dKdxdy``, ``dKdydx``, ``dKdp``
                and ``jacobian``.
        Returns:
            Dictionary with the evaluated values
        """

        if self._parameter_vector is not None:
            if self._parameters is None:
                raise ValueError(
                    "Parameters have to been set with assign_parameters or as initial parameters!"
                )
            self._quantum_kernel.assign_training_parameters(self._parameters)

        if self._use_expectation:
            return self._quantum_kernel.evaluate_derivatives(x, y, values)
        else:
            raise NotImplementedError(
                "Derivatives are only implemented for the option use expectation=True"
            )

    def _get_msplit_kernel(self, kernel: np.ndarray) -> np.ndarray:
        """Function to mitigate depolarizing noise using msplit method.

        Mitigating depolarizing noise after http://arxiv.org/abs/2105.02276v1

        Args:
            kernel (np.ndarray): Quantum kernel matrix as 2D numpy array.

        Returns:
            np.ndarray: Mitigated Quantum kernel matrix as 2D numpy array.
        """

        msplit_kernel_matrix = np.zeros((kernel.shape[0], kernel.shape[1]))
        survival_prob = self._survival_probability(kernel)
        for i in range(kernel.shape[0]):
            for j in range(kernel.shape[1]):
                msplit_kernel_matrix[i, j] = (
                    kernel[i, j]
                    - 2 ** (-1.0 * self._num_qubits) * (1 - survival_prob[i] * survival_prob[j])
                ) / (survival_prob[i] * survival_prob[j])
        return msplit_kernel_matrix

    def _get_mmean_kernel(self, kernel: np.ndarray) -> np.ndarray:
        """
        Function to mitigate depolarizing noise using mmean method.

        Args:
            kernel (np.ndarray): Quantum kernel matrix as 2D numpy array.

        Returns:
            np.ndarray: Mitigated Quantum kernel matrix as 2D numpy array.
        """
        mmean_kernel_matrix = np.zeros((kernel.shape[0], kernel.shape[1]))
        survival_prob_mean = self._survival_probability_mean(kernel)
        mmean_kernel_matrix = (
            kernel - 2 ** (-1.0 * self._num_qubits) * (1 - survival_prob_mean**2)
        ) / survival_prob_mean**2
        return mmean_kernel_matrix

    def _survival_probability(self, kernel: np.ndarray) -> np.ndarray:
        """Function to calculate the survival probability.

        Args:
            kernel (np.ndarray): Quantum kernel matrix as 2D numpy array.

        Returns:
            np.ndarray: Survival probability as 1D numpy array.
        """
        kernel_diagonal = np.diag(kernel)
        surv_prob = np.sqrt(
            (kernel_diagonal - 2 ** (-1.0 * self._num_qubits))
            / (1 - 2 ** (-1.0 * self._num_qubits))
        )
        return surv_prob

    def _survival_probability_mean(self, kernel: np.ndarray) -> float:
        """
        Function to calculate the mean survival probability.

        Args:
            kernel (np.ndarray): Quantum kernel matrix as 2D numpy array.

        Returns:
            float: Mean survival probability.
        """
        surv_prob = self._survival_probability(kernel)
        return np.mean(surv_prob)<|MERGE_RESOLUTION|>--- conflicted
+++ resolved
@@ -17,12 +17,9 @@
 from ...util.executor import Executor, BaseSamplerV2
 from ...util.data_preprocessing import convert_to_float64
 
+from .fidelity_kernel_expectation_value import FidelityKernelExpectationValue
 from .fidelity_kernel_pennylane import FidelityKernelPennyLane
-<<<<<<< HEAD
 from .fidelity_kernel_qulacs import FidelityKernelQulacs
-=======
-from .fidelity_kernel_expectation_value import FidelityKernelExpectationValue
->>>>>>> f93d987f
 
 
 class FidelityKernel(KernelMatrixBase):
@@ -121,28 +118,21 @@
                 evaluate_duplicates=self._evaluate_duplicates,
                 caching=caching,
             )
-
-<<<<<<< HEAD
-        elif self._executor.quantum_framework == "qulacs":
-
-            self._quantum_kernel = FidelityKernelQulacs(
-                encoding_circuit=self._encoding_circuit,
-                executor=self._executor,
-                evaluate_duplicates=self._evaluate_duplicates,
-            )
-
-        elif self._executor.quantum_framework == "qiskit":
-=======
         else:
             if self._executor.quantum_framework == "pennylane":
->>>>>>> f93d987f
 
                 self._quantum_kernel = FidelityKernelPennyLane(
                     encoding_circuit=self._encoding_circuit,
                     executor=self._executor,
                     evaluate_duplicates=self._evaluate_duplicates,
                 )
-
+            elif self._executor.quantum_framework == "qulacs":
+
+                self._quantum_kernel = FidelityKernelQulacs(
+                    encoding_circuit=self._encoding_circuit,
+                    executor=self._executor,
+                    evaluate_duplicates=self._evaluate_duplicates,
+                )
             elif self._executor.quantum_framework == "qiskit":
 
                 # Underscore necessary to avoid name conflicts with the Qiskit quantum kernel
