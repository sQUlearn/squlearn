--- conflicted
+++ resolved
@@ -103,84 +103,7 @@
         self._mit_depol_noise = mit_depol_noise
         self._is_initialized = False
         self._use_expectation = use_expectation
-<<<<<<< HEAD
-
-        if self.num_parameters > 0:
-            self._parameter_vector = ParameterVector("p", self.num_parameters)
-        else:
-            self._parameter_vector = None
-
-        if self._use_expectation:
-            self._quantum_kernel = FidelityKernelExpectationValue(
-                encoding_circuit=self._encoding_circuit,
-                executor=self._executor,
-                evaluate_duplicates=self._evaluate_duplicates,
-                caching=caching,
-            )
-        else:
-            if self._executor.quantum_framework in ["pennylane", "qulacs"]:
-
-                self._quantum_kernel = FidelityKernelStatevector(
-                    encoding_circuit=self._encoding_circuit,
-                    executor=self._executor,
-                    evaluate_duplicates=self._evaluate_duplicates,
-                )
-
-            elif self._executor.quantum_framework == "qiskit":
-
-                # Underscore necessary to avoid name conflicts with the Qiskit quantum kernel
-                self._feature_vector = ParameterVector("x_", self.num_features)
-
-                self._enc_circ = self._encoding_circuit.get_circuit(
-                    self._feature_vector, self._parameter_vector
-                )
-
-                # Automatic select backend if not chosen
-                if not self._executor.backend_chosen:
-                    self._enc_circ, _ = self._executor.select_backend(self._enc_circ)
-
-                if self._executor.is_statevector:
-                    if self._parameter_vector is None:
-                        self._quantum_kernel = FidelityStatevectorKernel(
-                            feature_map=self._enc_circ,
-                            shots=self._executor.get_shots(),
-                            enforce_psd=False,
-                        )
-                    else:
-                        self._quantum_kernel = TrainableFidelityStatevectorKernel(
-                            feature_map=self._enc_circ,
-                            training_parameters=self._parameter_vector,
-                            shots=self._executor.get_shots(),
-                            enforce_psd=False,
-                        )
-                else:
-                    sampler = self._executor.get_sampler()
-                    if isinstance(sampler, BaseSamplerV2):
-                        raise ValueError(
-                            "Incompatible Qiskit version for Fidelity-Kernel calculation with Qiskit "
-                            "Algorithms. Please downgrade to Qiskit 1.0 or consider using PennyLane."
-                        )
-                    fidelity = ComputeUncompute(sampler=sampler)
-                    if self._parameter_vector is None:
-                        self._quantum_kernel = FidelityQuantumKernel(
-                            feature_map=self._enc_circ,
-                            fidelity=fidelity,
-                            evaluate_duplicates=self._evaluate_duplicates,
-                            enforce_psd=False,
-                        )
-                    else:
-                        self._quantum_kernel = TrainableFidelityQuantumKernel(
-                            feature_map=self._enc_circ,
-                            fidelity=fidelity,
-                            training_parameters=self._parameter_vector,
-                            evaluate_duplicates=self._evaluate_duplicates,
-                            enforce_psd=False,
-                        )
-            else:
-                raise RuntimeError("Invalid quantum framework!")
-=======
         self._caching = caching
->>>>>>> 1b0adcd9
 
     def get_params(self, deep: bool = True) -> dict:
         """
@@ -424,9 +347,9 @@
                     caching=self._caching,
                 )
             else:
-                if self._executor.quantum_framework == "pennylane":
-
-                    self._quantum_kernel = FidelityKernelPennyLane(
+                if self._executor.quantum_framework in ["pennylane", "qulacs"]:
+
+                    self._quantum_kernel = FidelityKernelStatevector(
                         encoding_circuit=self._encoding_circuit,
                         executor=self._executor,
                         evaluate_duplicates=self._evaluate_duplicates,
