"""Projected Quantum Kernel class"""

from typing import Union, List
import numpy as np
from abc import abstractmethod

from sklearn.gaussian_process.kernels import (
    RBF,
    Matern,
    ExpSineSquared,
    RationalQuadratic,
    DotProduct,
    PairwiseKernel,
)

from sklearn.gaussian_process.kernels import Kernel as SklearnKernel

from .kernel_matrix_base import KernelMatrixBase
from ...encoding_circuit.encoding_circuit_base import EncodingCircuitBase
from ...util import Executor
from ...util.data_preprocessing import to_tuple


from ...qnn.lowlevel_qnn import LowLevelQNN
from ...qnn.lowlevel_qnn_base import LowLevelQNNBase

from ...observables import SinglePauli
from ...observables.observable_base import ObservableBase


class OuterKernelBase:
    """
    Base Class for creating outer kernels for the projected quantum kernel
    """

    def __init__(self):
        self._num_hyper_parameters = 0
        self._name_hyper_parameters = []

    @abstractmethod
    def __call__(
        self, qnn: LowLevelQNNBase, parameters: np.ndarray, x: np.ndarray, y: np.ndarray = None
    ) -> np.ndarray:
        """
        Args:
            qnn: QNN object
            parameters: parameters of the QNN
            x: first input
            y: second optional input

        Returns:
            Evaluated projected kernel matrix
        """
        raise NotImplementedError()

    @abstractmethod
    def get_params(self, deep: bool = True) -> dict:
        """
        Returns hyper-parameters and their values of the outer kernel.

        Args:
            deep (bool): If True, also the parameters for
                         contained objects are returned (default=True).

        Return:
            Dictionary with hyper-parameters and values.
        """
        raise NotImplementedError()

    @abstractmethod
    def set_params(self, **params):
        """
        Sets value of the outer kernel hyper-parameters.

        Args:
            params: Hyper-parameters and their values, e.g. ``num_qubits=2``
        """
        raise NotImplementedError()

    def dKdx(
        self,
        qnn: LowLevelQNNBase,
        parameters: np.ndarray,
        x: np.ndarray,
        y: np.ndarray = None,
        with_respect_to: str = "dx",
    ) -> np.ndarray:
        """
        Implements the analytical derivative of the outer kernel with respect to x.

        Args:
            qnn (QNN): QNN to be evaluated
            parameters (np.ndarray): parameters of the QNN
            x (np.ndarray): input data (n, num_features)
            y (np.ndarray): second optional input data (n, num_features)

        Returns:
            np.ndarray: derivative of the outer projected kernel of shape (len(X), len(Y), num_qubits*len(measurement))
        """

        raise NotImplementedError("Kernel derivatives are not implement for the outer kernel")

    def dKdxdx(
        self, qnn: LowLevelQNNBase, parameters: np.ndarray, x: np.ndarray, y: np.ndarray = None
    ) -> np.ndarray:
        """
        Implements the analytical derivative of the outer kernel with respect to x and x.

        Args:
            qnn (QNN): QNN to be evaluated
            parameters (np.ndarray): parameters of the QNN
            x (np.ndarray): input data
            y (np.ndarray): second optional input data

        Returns:
            np.ndarray: derivative dKdxdx of the outer projected kernel shape (len(X), len(Y), num_qubits*len(measurement))
        """
        raise NotImplementedError("Kernel derivatives are not implement for the outer kernel")

    def dKdxdy(
        self, qnn: LowLevelQNNBase, parameters: np.ndarray, x: np.ndarray, y: np.ndarray = None
    ) -> np.ndarray:
        """
        Implements the analytical derivative of the outer kernel with respect to x and y.

        Args:
            qnn (QNN): QNN to be evaluated
            parameters (np.ndarray): parameters of the QNN
            x (np.ndarray): input data
            y (np.ndarray): second optional input data

        Returns:
            np.ndarray: derivative dKdxdy of the outer projected kernel shape (len(X), len(Y), num_qubits*len(measurement), 1)
        """
        raise NotImplementedError("Kernel derivatives are not implement for the outer kernel")

    @property
    def num_hyper_parameters(self) -> int:
        """Returns the number of hyper parameters of the outer kernel"""
        return self._num_hyper_parameters

    @property
    def name_hyper_parameters(self) -> List[str]:
        """Returns the names of the hyper parameters of the outer kernel"""
        return self._name_hyper_parameters

    @classmethod
    def from_sklearn_kernel(cls, kernel: SklearnKernel, **kwarg):
        """Converts a scikit-learn kernel into a squlearn kernel

        Args:
            kernel: scikit-learn kernel
            kwarg: arguments for the scikit-learn kernel parameters
        """

        class SklearnOuterKernel(BaseException):
            """
            Class for creating outer kernels for the projected quantum kernel from scikit-learn kernels

            Args:
                kernel (:py:mod:`sklearn.gaussian_process.kernels`): Scikit-learn kernel
                **kwarg: Arguments for the scikit-learn kernel parameters
            """

            def __init__(self, kernel: SklearnKernel, **kwarg):
                super().__init__()
                self._kernel = kernel(**kwarg)
                self._name_hyper_parameters = [p.name for p in self._kernel.hyperparameters]
                self._num_hyper_parameters = len(self._name_hyper_parameters)

            def __call__(
                self,
                qnn: LowLevelQNNBase,
                parameters: np.ndarray,
                x: np.ndarray,
                y: np.ndarray = None,
            ) -> np.ndarray:
                """Evaluates the outer kernel

                Args:
                    qnn: QNN object
                    parameters: parameters of the QNN
                    x: first input
                    y: second optional input
                """
                # Evaluate QNN
                param = parameters[: qnn.num_parameters]
                param_op = parameters[qnn.num_parameters :]
                x_result = qnn.evaluate(x, param, param_op, "f")["f"]
                if y is not None:
                    y_result = qnn.evaluate(y, param, param_op, "f")["f"]
                else:
                    y_result = None
                # Evaluate kernel
                return self._kernel(x_result, y_result)

            def get_params(self, deep: bool = True) -> dict:
                """
                Returns hyper-parameters and their values of the scikit-learn kernel.

                Args:
                    deep (bool): If True, also the parameters for
                                contained objects are returned (default=True).

                Return:
                    Dictionary with hyper-parameters and values.
                """
                return self._kernel.get_params(deep)

            def set_params(self, **params):
                """
                Sets value of the scikit-learn kernel.

                Args:
                    params: Hyper-parameters and their values
                """
                self._kernel.set_params(**params)

        return SklearnOuterKernel(kernel, **kwarg)


class ProjectedQuantumKernel(KernelMatrixBase):
    r"""Projected Quantum Kernel for Quantum Kernel Algorithms

    The Projected Quantum Kernel embeds classical data into a quantum Hilbert space first and
    than projects down into a real space by measurements. The real space is than used to
    evaluate a classical kernel.

    The projection is done by evaluating the expectation values of the encoding circuit with respect
    to given Pauli operators. This is achieved by supplying a list of
    :class:`squlearn.observable` objects to the Projected Quantum Kernel.
    The expectation values are than used as features for the classical kernel, for which
    the different implementations of scikit-learn's kernels can be used.

    The implementation is based on Ref. [1].

    As defaults, a Gaussian outer kernel and the expectation value of all three Pauli matrices
    :math:`\{\hat{X},\hat{Y},\hat{Z}\}` are computed for every qubit.


    Args:
        encoding_circuit (EncodingCircuitBase): Encoding circuit that is evaluated
        executor (Executor): Executor object
        measurement (Union[str, ObservableBase, list]): Expectation values that are
            computed from the encoding circuit. Either an operator, a list of operators or a
            combination of the string values ``X``,``Y``,``Z``, e.g. ``XYZ``
        outer_kernel (Union[str, OuterKernelBase]): OuterKernel that is applied to the expectation
            values. Possible string values are: ``Gaussian``, ``Matern``, ``ExpSineSquared``,
            ``RationalQuadratic``, ``DotProduct``, ``PairwiseKernel``
        initial_parameters (np.ndarray): Initial parameters of the encoding circuit and the
            operator (if parameterized)
        parameter_seed (Union[int, None], default=0):
            Seed for the random number generator for the parameter initialization, if
            initial_parameters is None.
        regularization  (Union[str, None], default=None):
            Option for choosing different regularization techniques (``"thresholding"`` or
            ``"tikhonov"``) after Ref. [2] for the training kernel matrix, prior to  solving the
            linear system in the ``fit()``-procedure.
        caching (bool, default=True): If True, the results of the low-level QNN are cached.


    Attributes:
    -----------

    Attributes:
        num_qubits (int): Number of qubits of the encoding circuit and the operators
        num_features (int): Number of features of the encoding circuit
        num_parameters (int): Number of trainable parameters of the encoding circuit
        encoding_circuit (EncodingCircuitBase): Encoding circuit that is evaluated
        measurement (Union[str, ObservableBase, list]): Measurements that are
            performed on the encoding circuit
        outer_kernel (Union[str, OuterKernelBase]): OuterKernel that is applied to the expectation
            values
        num_hyper_parameters (int): Number of hyper parameters of the outer kernel
        name_hyper_parameters (List[str]): Names of the hyper parameters of the outer kernel
        parameters (np.ndarray): Parameters of the encoding circuit and the
            operator (if parameterized)

    Outer Kernels are implemented as follows:
    =========================================

    :math:`d(\cdot,\cdot)` is the Euclidean distance between two vectors.

    Gaussian:
    ---------
    .. math::
        k(x_i, x_j) = \text{exp}\left(-\gamma |(QNN(x_i)- QNN(x_j)|^2 \right)

    *Keyword Args:*

    :gamma (float): hyperparameter :math:`\gamma` of the Gaussian kernel

    Matern:
    -------
    .. math::
         k(x_i, x_j) =  \frac{1}{\Gamma(\nu)2^{\nu-1}}\Bigg(
         \!\frac{\sqrt{2\nu}}{l} d(QNN(x_i) , QNN(x_j))\!
         \Bigg)^\nu K_\nu\Bigg(
         \!\frac{\sqrt{2\nu}}{l} d(QNN(x_i) , QNN(x_j))\!\Bigg)

    *Keyword Args:*

    :nu (float): hyperparameter :math:`\nu` of the Matern kernel (Typically ``0.5``, ``1.5``
                 or ``2.5``)
    :length_scale (float): hyperparameter :math:`l` of the Matern kernel

    ExpSineSquared:
    ---------------
    .. math::
        k(x_i, x_j) = \text{exp}\left(-
        \frac{ 2\sin^2(\pi d(QNN(x_i), QNN(x_j))/p) }{ l^ 2} \right)

    *Keyword Args:*

    :periodicity (float): hyperparameter :math:`p` of the ExpSineSquared kernel
    :length_scale (float): hyperparameter :math:`l` of the ExpSineSquared kernel

    RationalQuadratic:
    ------------------
    .. math::
        k(x_i, x_j) = \left(
        1 + \frac{d(QNN(x_i), QNN(x_j))^2 }{ 2\alpha  l^2}\right)^{-\alpha}

    *Keyword Args:*

    :alpha (float): hyperparameter :math:`\alpha` of the RationalQuadratic kernel
    :length_scale (float): hyperparameter :math:`l` of the RationalQuadratic kernel

    DotProduct:
    -----------
    .. math::
        k(x_i, x_j) = \sigma_0 ^ 2 + x_i \cdot x_j

    *Keyword Args:*

    :sigma_0 (float): hyperparameter :math:`\sigma_0` of the DotProduct kernel

    PairwiseKernel:
    ---------------

    scikit-learn's PairwiseKernel is used.

    *Keyword Args:*

    :gamma (float): Hyperparameter gamma of the PairwiseKernel kernel, specified by the metric
    :metric (str): Metric of the PairwiseKernel kernel, can be ``linear``, ``additive_chi2``,
              ``chi2``, ``poly``, ``polynomial``, ``rbf``, ``laplacian``, ``sigmoid``, ``cosine``

    See Also:
        * Quantum Fidelity Kernel: :class:`squlearn.kernel.matrix.FidelityKernel`
        * `sklean kernels <https://scikit-learn.org/stable/modules/gaussian_process.html#gp-kernels>`_

    References:
        [1] Huang, HY., Broughton, M., Mohseni, M. et al., "Power of data in quantum machine learning",
        `Nat Commun 12, 2631 (2021). <https://doi.org/10.1038/s41467-021-22539-9>`_

        [2] T. Hubregtsen et al., "Training Quantum Embedding Kernels on Near-Term Quantum Computers",
        `arXiv:2105.02276v1 (2021). <https://arxiv.org/abs/2105.02276>`_

    **Example: Calculate a kernel matrix with the Projected Quantum Kernel**

    .. jupyter-execute::

       import numpy as np
       from squlearn.encoding_circuit import ChebyshevTower
       from squlearn.kernel.matrix import ProjectedQuantumKernel
       from squlearn.util import Executor

       fm = ChebyshevTower(num_qubits=4, num_features=1, num_chebyshev=4)
       kernel = ProjectedQuantumKernel(encoding_circuit=fm, executor=Executor())
       x = np.random.rand(10)
       kernel_matrix = kernel.evaluate(x.reshape(-1, 1), x.reshape(-1, 1))
       print(kernel_matrix)

    **Example: Change measurement and outer kernel**

    .. jupyter-execute::

       import numpy as np
       from squlearn.encoding_circuit import ChebyshevTower
       from squlearn.kernel.matrix import ProjectedQuantumKernel
       from squlearn.util import Executor
       from squlearn.observables import CustomObservable
       from squlearn.kernel.ml import QKRR

       fm = ChebyshevTower(num_qubits=4, num_features=1, num_chebyshev=4)

       # Create custom observables
       measuments = []
       measuments.append(CustomObservable(4,"ZZZZ"))
       measuments.append(CustomObservable(4,"YYYY"))
       measuments.append(CustomObservable(4,"XXXX"))

       # Use Matern Outer kernel with nu=0.5 as a outer kernel hyperparameter
       kernel = ProjectedQuantumKernel(encoding_circuit=fm,
                                       executor=Executor(),
                                       measurement=measuments,
                                       outer_kernel="matern",
                                       nu=0.5)
       ml_method = QKRR(quantum_kernel=kernel)

    Methods:
    --------
    """

    def __init__(
        self,
        encoding_circuit: EncodingCircuitBase,
        executor: Executor,
        measurement: Union[str, ObservableBase, list] = "XYZ",
        outer_kernel: Union[str, OuterKernelBase] = "gaussian",
        initial_parameters: Union[np.ndarray, None] = None,
        parameter_seed: Union[int, None] = 0,
        regularization: Union[str, None] = None,
        caching: bool = True,
        **kwargs,
    ) -> None:
        super().__init__(
            encoding_circuit, executor, initial_parameters, parameter_seed, regularization
        )

        self._measurement_input = measurement
        self._outer_kernel_input = outer_kernel
        self._caching = caching
        self._derivative_cache = {}

<<<<<<< HEAD
        # additional variables used in _initialize_kernel
        self._kwargs = kwargs
        self._initial_parameters = initial_parameters
        self._parameter_seed = parameter_seed
=======
        # Set-up measurement operator
        if isinstance(measurement, str):
            self._measurement = []
            for m_str in measurement:
                if m_str not in ("X", "Y", "Z"):
                    raise ValueError("Unknown measurement operator: {}".format(m_str))
                for i in range(self.num_qubits):
                    self._measurement.append(SinglePauli(self.num_qubits, i, op_str=m_str))
        elif isinstance(measurement, ObservableBase) or isinstance(measurement, list):
            self._measurement = measurement
        else:
            raise ValueError("Unknown type of measurement: {}".format(type(measurement)))

        # Set-up of the QNN
        self._qnn = LowLevelQNN(
            self._encoding_circuit, self._measurement, executor, caching=self._caching
        )
>>>>>>> 6b3aac74

        # set all necessary parameters
        self._set_up_measurement_operator()
        self._set_up_qnn()
        self._set_outer_kernel(self._outer_kernel_input, **self._kwargs)

        # finish initialization if num_features are present
        if self.encoding_circuit.num_features is not None:
            self._initialize_kernel()
            self._is_initialized = True

    @property
    def num_features(self) -> int:
        """Feature dimension of the encoding circuit"""
        return self._qnn.num_features

    @num_features.setter
    def num_features(self, value: int):
        """Sets feature dimension of the encoding circuit"""
        self._qnn._pqc.num_features = value
        self.encoding_circuit.num_features = value

    @property
    def num_parameters(self) -> int:
        """Number of trainable parameters of the encoding circuit"""
        return self._qnn.num_parameters + self._qnn.num_parameters_observable

    @property
    def measurement(self):
        """Measurement operator of the Projected Quantum Kernel"""
        return self._measurement

    @property
    def outer_kernel(self):
        """Outer kernel class of the Projected Quantum Kernel"""
        return self._outer_kernel

    def evaluate_qnn(self, x: np.ndarray) -> np.ndarray:
        """Evaluates the QNN for the given data x.

        Args:
            x (np.ndarray): Data points x
        Returns:
            The evaluated output of the QNN as numpy array
        """
        self.__check_num_params()

        # Copy parameters in QNN form
        if self._parameters is None and self.num_parameters == 0:
            self._parameters = []
        if self._parameters is None:
            raise ValueError("Parameters have not been set yet!")
        param = self._parameters[: self._qnn.num_parameters]
        param_op = self._parameters[self._qnn.num_parameters :]
        # Evaluate and return
        return self._qnn.evaluate(x, param, param_op, "f")["f"]

    def evaluate(self, x: np.ndarray, y: np.ndarray = None) -> np.ndarray:
        """Evaluates the Projected Quantum Kernel for the given data points x and y.

        Args:
            x (np.ndarray): Data points x
            y (np.ndarray): Data points y, if None y = x is used
        Returns:
            The evaluated projected quantum kernel as numpy array
        """

        if self.num_features is None:
            self._set_num_features(x)

        if not self._is_initialized:
            self._initialize_kernel()

        if self._parameters is None and self.num_parameters == 0:
            self._parameters = np.array([])

        kernel_matrix = self._outer_kernel(self._qnn, self._parameters, x, y)
        if (self._regularization is not None) and (
            kernel_matrix.shape[0] == kernel_matrix.shape[1]
        ):
            kernel_matrix = self._regularize_matrix(kernel_matrix)
        return kernel_matrix

    def evaluate_derivatives(
        self, x: np.ndarray, y: np.ndarray = None, values: Union[str, tuple] = "dKdx"
    ) -> dict:
        """
        Evaluates the Projected Quantum Kernel and its derivatives for the given data points x and y.

        Args:
            x (np.ndarray): Data points x
            y (np.ndarray): Data points y, if None y = x is used
            values (Union[str, tuple]): Values to evaluate. Can be a string or a tuple of strings.
                Possible values are: ``dKdx``, ``dKdy``, ``dKdxdx``
        Returns:
            Dictionary with the evaluated values

        """
        if self._parameters is None and self.num_parameters == 0:
            self._parameters = []
        if self._parameters is None:
            raise ValueError("Parameters have not been set yet!")
        param = self._parameters[: self._qnn.num_parameters]
        param_op = self._parameters[self._qnn.num_parameters :]

        if self._caching:
            caching_tuple = (
                to_tuple(x),
                to_tuple(param),
                to_tuple(param_op),
                (self._executor.shots == None),
            )
            value_dict = self._derivative_cache.get(caching_tuple, {})
        else:
            value_dict = {}

        value_dict["x"] = x
        value_dict["param"] = param
        value_dict["param_op"] = param_op

        def eval_helper(x, todo):
            return self._qnn.evaluate(x, param, param_op, todo)[todo]

        mutiple_values = True
        if isinstance(values, str):
            mutiple_values = False
            values = [values]

        for todo in values:
            if todo in value_dict:
                continue
            else:
                if todo == "K":
                    kernel_matrix = self.evaluate(x, y)
                elif todo == "dKdx" or todo == "dKdy":
                    if todo[2:] == "dx":
                        dOdx = eval_helper(x, "dfdx")
                    elif todo[2:] == "dy":
                        dOdx = eval_helper(y, "dfdx")

                    if self.num_features == 1:
                        kernel_matrix = np.einsum(
                            "njl,nl->nj",
                            self._outer_kernel.dKdx(
                                self._qnn, self._parameters, x, y, with_respect_to=todo[2:]
                            ),
                            dOdx[:, :, 0],
                        )  # shape (len(x), len(y))
                    else:
                        kernel_matrix = np.einsum(
                            "njl,nlm->mnj",
                            self._outer_kernel.dKdx(
                                self._qnn, self._parameters, x, y, with_respect_to=todo[2:]
                            ),
                            dOdx[:, :, :],
                        )  # shape (num_features, len(x), len(y))
                elif todo == "dKdp":
                    dOxdp = eval_helper(x, "dfdp")
                    dOydp = eval_helper(y, "dfdp")
                    kernel_matrix = np.einsum(
                        "njl,nlm->mnj",
                        self._outer_kernel.dKdx(
                            self._qnn, self._parameters, x, y, with_respect_to="dx"
                        ),
                        dOxdp[:, :, :],
                    ) + np.einsum(
                        "njl,nlm->mnj",
                        self._outer_kernel.dKdx(
                            self._qnn, self._parameters, x, y, with_respect_to="dy"
                        ),
                        dOydp[:, :, :],
                    )  # shape (num_parameters, len(x), len(y))
                elif todo == "dKdxdx":

                    if self.num_features > 1:
                        raise NotImplementedError(
                            "Second-order derivatives wrt multiple feature are not implemented"
                        )

                    dOdx = eval_helper(x, "dfdx")
                    dOdxdx = eval_helper(x, "dfdxdx")

                    first_term = np.einsum(
                        "njl,nl,nl->nj",
                        self._outer_kernel.dKdxdx(self._qnn, self._parameters, x, y),
                        dOdx[:, :, 0],
                        dOdx[:, :, 0],
                    )  # shape (len(x), len(y))
                    second_term = np.einsum(
                        "njl,nl->nj",
                        self._outer_kernel.dKdx(self._qnn, self._parameters, x, y),
                        dOdxdx[:, :, 0, 0],
                    )  # shape (len(x), len(y))
                    mixed_term = np.zeros((len(x), len(y)))  # i, j
                    for l in range(dOdx.shape[1]):
                        for m in range(dOdx.shape[1]):
                            if l != m:
                                mixed_term += 1 * np.einsum(
                                    "ij,i,i->ij",
                                    self._outer_kernel.dKdxdy(self._qnn, self._parameters, x, y)[
                                        :, :, l, m
                                    ],
                                    dOdx[:, l, 0],
                                    dOdx[:, m, 0],
                                )  # shape (len(x), len(y))
                    kernel_matrix = first_term + second_term + mixed_term
                else:
                    raise ValueError(f"{todo} is not implemented for single-dimensional data yet")

                value_dict[todo] = kernel_matrix

        if self._caching:
            self._derivative_cache[caching_tuple] = value_dict

        if mutiple_values:
            return value_dict
        else:
            return value_dict[values[0]]

    def get_params(self, deep: bool = True) -> dict:
        """
        Returns hyper-parameters and their values of the Projected Quantum Kernel.

        Args:
            deep (bool): If True, also the parameters for
                         contained objects are returned (default=True).

        Return:
            Dictionary with hyper-parameters and values.
        """

        params = super().get_params(deep=False)
        params.update(self._outer_kernel.get_params())
        params["measurement"] = self._measurement_input
        params["num_qubits"] = self.num_qubits
        params["regularization"] = self._regularization
        params["outer_kernel"] = self._outer_kernel_input

        if deep:
            params.update(self._qnn.get_params())
        return params

    def set_params(self, **params):
        """
        Sets value of the Projected Quantum Kernel hyper-parameters.

        Args:
            params: Hyper-parameters and their values, e.g. ``num_qubits=2``
        """

        num_parameters_backup = self.num_parameters
        parameters_backup = self._parameters
        outer_kernel_input_backup = self._outer_kernel_input

        valid_params = self.get_params()
        for key in params.keys():
            if key not in valid_params:
                raise ValueError(
                    f"Invalid parameter {key!r}. "
                    f"Valid parameters are {sorted(valid_params)!r}."
                )

        if "num_qubits" in params:
            self._encoding_circuit.set_params(num_qubits=params["num_qubits"])
            if isinstance(self._measurement_input, list):
                for m in self._measurement_input:
                    m.set_params(num_qubits=params["num_qubits"])
            elif isinstance(self._measurement_input, ObservableBase):
                self._measurement_input.set_params(num_qubits=params["num_qubits"])
            self.__init__(
                self._encoding_circuit,
                self._executor,
                self._measurement_input,
                self._outer_kernel,
                None,
                self._parameter_seed,
                self._regularization,
                self._caching,
            )
            params.pop("num_qubits")

        if "measurement" in params:
            self._measurement_input = params["measurement"]
            self.__init__(
                self._encoding_circuit,
                self._executor,
                self._measurement_input,
                self._outer_kernel,
                None,
                self._parameter_seed,
                self._regularization,
                self._caching,
            )
            params.pop("measurement")

        if "encoding_circuit" in params:
            self._encoding_circuit = params["encoding_circuit"]
            self.__init__(
                self._encoding_circuit,
                self._executor,
                self._measurement_input,
                self._outer_kernel,
                None,
                self._parameter_seed,
                self._regularization,
                self._caching,
            )
            params.pop("encoding_circuit")

        # Set parameters of the encoding circuit
        dict_ec = {}
        for key, value in params.items():
            if key in self._encoding_circuit.get_params():
                dict_ec[key] = value
        for key in dict_ec.keys():
            params.pop(key)
        if len(dict_ec) > 0:
            self._encoding_circuit.set_params(**dict_ec)
            self.__init__(
                self._encoding_circuit,
                self._executor,
                self._measurement_input,
                self._outer_kernel,
                None,
                self._parameter_seed,
                self._regularization,
                self._caching,
            )

        # Set Remaining QNN parameters
        dict_qnn = {}
        for key, value in params.items():
            if key in self._qnn.get_params():
                dict_qnn[key] = value
        for key in dict_qnn.keys():
            params.pop(key)
        if len(dict_qnn) > 0:
            self._qnn.set_params(**dict_qnn)

        # Set outer kernel
        if "outer_kernel" in params:
            self._outer_kernel_input = params["outer_kernel"]
            self._set_outer_kernel(self._outer_kernel_input)
            params.pop("outer_kernel")
        else:
            self._outer_kernel_input = outer_kernel_input_backup

        # Set outer kernel parameters
        dict_outer_kernel = {}
        valid_keys_outer_kernel = self._outer_kernel.get_params().keys()
        for key in params.keys():
            if key in valid_keys_outer_kernel:
                dict_outer_kernel[key] = value
        for key in dict_outer_kernel.keys():
            params.pop(key)
        if len(dict_outer_kernel) > 0:
            self._outer_kernel.set_params(**dict_outer_kernel)

        if "regularization" in params.keys():
            self._regularization = params["regularization"]
            params.pop("regularization")

        if self.num_parameters == num_parameters_backup:
            self._parameters = parameters_backup

        if len(params) > 0:
            raise ValueError("The following parameters could not be assigned:", params)

    @property
    def num_hyper_parameters(self) -> int:
        """The number of hyper-parameters of the outer kernel"""
        return self._outer_kernel.num_hyper_parameters

    @property
    def name_hyper_parameters(self) -> List[str]:
        """The names of the hyper-parameters of the outer kernel"""
        return self._outer_kernel.name_hyper_parameters

    def _set_outer_kernel(self, outer_kernel: Union[str, OuterKernelBase], **kwargs):
        """Private function for set-up the outer kernel

        Input can be a string for the sklearn outer kernels

        Args:
            outer_kernel (Union[str, OuterKernelBase]): OuterKernel that is applied to the
                                                        expectation values
            **kwargs: Keyword arguments for the outer kernel
        """
        if isinstance(outer_kernel, str):
            kwargs.pop("num_qubits", None)
            if outer_kernel.lower() == "gaussian":
                self._outer_kernel = GaussianOuterKernel(**kwargs)
            elif outer_kernel.lower() == "matern":
                self._outer_kernel = OuterKernelBase.from_sklearn_kernel(Matern, **kwargs)
            elif outer_kernel.lower() == "expsinesquared":
                self._outer_kernel = OuterKernelBase.from_sklearn_kernel(ExpSineSquared, **kwargs)
            elif outer_kernel.lower() == "rationalquadratic":
                self._outer_kernel = OuterKernelBase.from_sklearn_kernel(
                    RationalQuadratic, **kwargs
                )
            elif outer_kernel.lower() == "dotproduct":
                self._outer_kernel = OuterKernelBase.from_sklearn_kernel(DotProduct, **kwargs)
            elif outer_kernel.lower() == "pairwisekernel":
                self._outer_kernel = OuterKernelBase.from_sklearn_kernel(PairwiseKernel, **kwargs)
            else:
                raise ValueError("Unknown outer kernel: {}".format(outer_kernel))
        elif isinstance(outer_kernel, OuterKernelBase):
            self._outer_kernel = outer_kernel
        else:
            raise ValueError("Unknown type of outer kernel: {}".format(type(outer_kernel)))

    def _set_num_features(self, X) -> None:
        """Sets feature dimension of the encoding circuit"""
        if len(X.shape) == 1:
            self.num_features = 1
        else:
            self.num_features = X.shape[1]

    def _set_up_qnn(self) -> None:
        """Set-up of the QNN"""
        self._qnn = LowLevelQNN(
            self._encoding_circuit,
            self._measurement,
            self._executor,
            result_caching=self._caching,
        )

    def _set_up_measurement_operator(self) -> None:
        """Set-up of the observable"""
        if isinstance(self._measurement_input, str):
            self._measurement = []
            for m_str in self._measurement_input:
                if m_str not in ("X", "Y", "Z"):
                    raise ValueError("Unknown measurement operator: {}".format(m_str))
                for i in range(self.num_qubits):
                    self._measurement.append(SinglePauli(self.num_qubits, i, op_str=m_str))
        elif isinstance(self._measurement_input, ObservableBase) or isinstance(
            self._measurement_input, list
        ):
            self._measurement = self._measurement_input
        else:
            raise ValueError(
                "Unknown type of measurement: {}".format(type(self._measurement_input))
            )

    def _initialize_kernel(self) -> None:
        """Initializes the quantum kernel."""

        if not self._is_initialized:
            super()._initialize_kernel()
            self._qnn._initialize_pennylane_circuit()

            # Generate default parameters of the measurement operators
            if self._initial_parameters is None:
                if self._parameters is None:
                    self._parameters = np.array([])
                if isinstance(self._measurement, list):
                    for i, m in enumerate(self._measurement):
                        self._parameters = np.concatenate(
                            (
                                self._parameters,
                                m.generate_initial_parameters(seed=self._parameter_seed + i + 1),
                            )
                        )
                elif isinstance(self._measurement, ObservableBase):
                    self._parameters = np.concatenate(
                        (
                            self._parameters,
                            self._measurement.generate_initial_parameters(
                                seed=self._parameter_seed
                            ),
                        )
                    )
                else:
                    raise ValueError(
                        "Unknown type of measurement: {}".format(type(self._measurement_input))
                    )

            # Check if the number of parameters is correct
            if self._parameters is not None:
                if len(self._parameters) != self.num_parameters:
                    raise ValueError(
                        "Number of initial parameters is wrong, expected number: {}".format(
                            self.num_parameters
                        )
                    )

            self._is_initialized = True

    def __check_num_params(self):
        """Check if the number of parameters is correct"""
        if self._parameters is not None:
            if len(self._parameters) != self.num_parameters:
                raise ValueError(
                    "Number of initial parameters is wrong, expected number: {}".format(
                        self.num_parameters
                    )
                )


class GaussianOuterKernel(OuterKernelBase):
    r"""
    Implementation of the Gaussian outer kernel:

    .. math::
        k(x_i, x_j) = \text{exp}\left(-\\gamma |(QNN(x_i)- QNN(x_j)|^2 \right)

    Args:
        gamma (float): hyperparameter :math:`\\gamma` of the Gaussian kernel
    """

    def __init__(self, gamma=1.0):
        super().__init__()
        self.gamma = gamma
        self._num_hyper_parameters = 1
        self._name_hyper_parameters = ["gamma"]

    def __call__(
        self, qnn: LowLevelQNNBase, parameters: np.ndarray, x: np.ndarray, y: np.ndarray = None
    ) -> np.ndarray:
        """Evaluates the QNN and returns the Gaussian projected kernel

        Args:
            qnn (QNN): QNN to be evaluated
            parameters (np.ndarray): parameters of the QNN
            x (np.ndarray): input data
            y (np.ndarray): second optional input data

        Returns:
            np.ndarray: Gaussian projected kernel
        """

        # Evaluate QNN
        param = parameters[: qnn.num_parameters]
        param_op = parameters[qnn.num_parameters :]

        if len(param.shape) == 1 and len(param) == 1:
            param = float(param)
        if len(param_op.shape) == 1 and len(param_op) == 1:
            param_op = float(param_op)

        x_result = qnn.evaluate(x, param, param_op, "f")["f"]
        if y is not None:
            y_result = qnn.evaluate(y, param, param_op, "f")["f"]
        else:
            y_result = None

        return RBF(length_scale=1.0 / np.sqrt(2.0 * self.gamma))(x_result, y_result)

    def dKdx(
        self,
        qnn: LowLevelQNNBase,
        parameters: np.ndarray,
        x: np.ndarray,
        y: np.ndarray = None,
        with_respect_to: str = "dx",
    ) -> np.ndarray:
        """
        Implements the analytical derivative of the Gaussian kernel with respect to x.

        Args:
            qnn (QNN): QNN to be evaluated
            parameters (np.ndarray): parameters of the QNN
            x (np.ndarray): input data (n, num_features)
            y (np.ndarray): second optional input data (n, num_features)

        Returns:
            np.ndarray: derivative of the Gaussian projected kernel of shape (len(X), len(Y), num_qubits*len(measurement))
        """

        param = parameters[: qnn.num_parameters]
        param_op = parameters[qnn.num_parameters :]

        x_result = qnn.evaluate(x, param, param_op, "f")[
            "f"
        ]  # (n, num_qubits*len(measurement)*num_features) (i, l)
        if y is not None:
            y_result = qnn.evaluate(y, param, param_op, "f")[
                "f"
            ]  # (n, num_qubits*len(measurement)*num_features) (j, l)
        else:
            y_result = x_result

        coefficient_sign = -1 if with_respect_to == "dx" else 1
        return (
            coefficient_sign
            * 2
            * self.gamma
            * np.einsum(
                "ijl, ij -> ijl",
                (
                    x_result[:, None, :] - y_result
                ),  # difference of elements (i, l) and (j, l) [i, j, l]
                RBF(1.0 / np.sqrt(2.0 * self.gamma))(x_result, y_result),
            )
        )

    def dKdxdx(
        self, qnn: LowLevelQNNBase, parameters: np.ndarray, x: np.ndarray, y: np.ndarray = None
    ) -> np.ndarray:
        """
        Implements the analytical derivative of the Gaussian kernel with respect to x and x.

        Args:
            qnn (QNN): QNN to be evaluated
            parameters (np.ndarray): parameters of the QNN
            x (np.ndarray): input data
            y (np.ndarray): second optional input data

        Returns:
            np.ndarray: derivative dKdxdx of the Gaussian projected kernel shape (len(X), len(Y), num_qubits*len(measurement))
        """

        param = parameters[: qnn.num_parameters]
        param_op = parameters[qnn.num_parameters :]
        x_result = qnn.evaluate(x, param, param_op, "f")["f"]
        if y is not None:
            y_result = qnn.evaluate(y, param, param_op, "f")["f"]
        else:
            y_result = x_result

        return (2.0 * self.gamma) * np.einsum(
            "ijl, ij -> ijl",
            (
                2.0 * self.gamma * (x_result[:, None, :] - y_result) ** 2 - 1
            ),  # difference of elements (i, l) and (j, l) [i, j, l]
            RBF(1.0 / np.sqrt(2.0 * self.gamma))(x_result, y_result),
        )  # RBF kernel [i, j])

    def dKdxdy(
        self, qnn: LowLevelQNNBase, parameters: np.ndarray, x: np.ndarray, y: np.ndarray = None
    ) -> np.ndarray:
        """
        Implements the analytical derivative of the Gaussian kernel with respect to x and y.

        Args:
            qnn (QNN): QNN to be evaluated
            parameters (np.ndarray): parameters of the QNN
            x (np.ndarray): input data
            y (np.ndarray): second optional input data

        Returns:
            np.ndarray: derivative dKdxdy of the Gaussian projected kernel shape (len(X), len(Y), num_qubits*len(measurement), 1)
        """

        param = parameters[: qnn.num_parameters]
        param_op = parameters[qnn.num_parameters :]
        x_result = qnn.evaluate(x, param, param_op, "f")["f"]
        if y is not None:
            y_result = qnn.evaluate(y, param, param_op, "f")["f"]
        else:
            y_result = x_result

        return (
            4.0
            * self.gamma**2.0
            * np.einsum(
                "ijl,ij, ijp->ijlp",
                x_result[:, None, :] - y_result,
                RBF(1.0 / np.sqrt(2.0 * self.gamma))(x_result, y_result),
                x_result[:, None, :] - y_result,
            )
        )

    def get_params(self, deep: bool = True) -> dict:
        """
        Returns hyper-parameters and their values of the Gaussian outer kernel.

        Args:
            deep (bool): If True, also the parameters for
                         contained objects are returned (default=True).

        Return:
            Dictionary with hyper-parameters and values.
        """
        params = {"gamma": self.gamma}

        return params

    def set_params(self, **params) -> None:
        """
        Sets value of the Gaussian outer kernel hyper-parameters.

        Args:
            params: Hyper-parameters and their values
        """
        valid_params = self.get_params()
        for key, value in params.items():
            if key not in valid_params:
                raise ValueError(
                    f"Invalid parameter {key!r}. "
                    f"Valid parameters are {sorted(valid_params)!r}."
                )
            try:
                setattr(self, key, value)
            except:
                setattr(self, "_" + key, value)

        return None<|MERGE_RESOLUTION|>--- conflicted
+++ resolved
@@ -424,30 +424,10 @@
         self._caching = caching
         self._derivative_cache = {}
 
-<<<<<<< HEAD
         # additional variables used in _initialize_kernel
         self._kwargs = kwargs
         self._initial_parameters = initial_parameters
         self._parameter_seed = parameter_seed
-=======
-        # Set-up measurement operator
-        if isinstance(measurement, str):
-            self._measurement = []
-            for m_str in measurement:
-                if m_str not in ("X", "Y", "Z"):
-                    raise ValueError("Unknown measurement operator: {}".format(m_str))
-                for i in range(self.num_qubits):
-                    self._measurement.append(SinglePauli(self.num_qubits, i, op_str=m_str))
-        elif isinstance(measurement, ObservableBase) or isinstance(measurement, list):
-            self._measurement = measurement
-        else:
-            raise ValueError("Unknown type of measurement: {}".format(type(measurement)))
-
-        # Set-up of the QNN
-        self._qnn = LowLevelQNN(
-            self._encoding_circuit, self._measurement, executor, caching=self._caching
-        )
->>>>>>> 6b3aac74
 
         # set all necessary parameters
         self._set_up_measurement_operator()
