--- conflicted
+++ resolved
@@ -488,12 +488,7 @@
                     self._executor,
                     self._measurement_input,
                     self._outer_kernel,
-<<<<<<< HEAD
-                    #self._parameters,
-                    None
-=======
                     None,
->>>>>>> 93c96cd1
                 )
             else:
                 self._qnn.set_params(**dict_qnn)
@@ -508,12 +503,7 @@
                 self._executor,
                 self._measurement_input,
                 self._outer_kernel,
-<<<<<<< HEAD
-                #self._parameters,
-                None
-=======
                 None,
->>>>>>> 93c96cd1
             )
 
         # Set QNN parameters
