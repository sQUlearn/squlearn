--- conflicted
+++ resolved
@@ -175,13 +175,8 @@
     Args:
         encoding_circuit (EncodingCircuitBase): Encoding circuit that is evaluated
         executor (Executor): Executor object
-<<<<<<< HEAD
-        measurement (Union[str, ExpectationOperatorBase, list]): Expectation values that are
+        measurement (Union[str, ObservableBase, list]): Expectation values that are
             computed from the encoding circuit. Either an operator, a list of operators or a
-=======
-        measurement (Union[str, ObservableBase, list]): Expectation values that are
-            computed from the feature map. Either an operator, a list of operators or a
->>>>>>> 8fdcbfd6
             combination of the string values ``X``,``Y``,``Z``, e.g. ``XYZ``
         outer_kernel (Union[str, OuterKernelBase]): OuterKernel that is applied to the expectation
             values. Possible string values are: ``Gaussian``, ``Matern``, ``ExpSineSquared``,
@@ -201,21 +196,12 @@
     -----------
 
     Attributes:
-<<<<<<< HEAD
         num_qubits (int): Number of qubits of the encoding circuit and the operators
         num_features (int): Number of features of the encoding circuit
-        num_parameters (int): Number of trainable parameters of the encoding circuit
+        num_parameters (int): Number of trainable parameters of the feature map
         encoding_circuit (EncodingCircuitBase): Encoding circuit that is evaluated
-        measurement (Union[str, ExpectationOperatorBase, list]): Measurements that are
-            performed on the encoding circuit
-=======
-        num_qubits (int): Number of qubits of the feature map and the operators
-        num_features (int): Number of features of the feature map
-        num_parameters (int): Number of trainable parameters of the feature map
-        feature_map (FeatureMapBase): Feature map that is evaluated
         measurement (Union[str, ObservableBase, list]): Measurements that are
             performed on the feature map
->>>>>>> 8fdcbfd6
         outer_kernel (Union[str, OuterKernelBase]): OuterKernel that is applied to the expectation
             values
         num_hyper_parameters (int): Number of hyper parameters of the outer kernel
