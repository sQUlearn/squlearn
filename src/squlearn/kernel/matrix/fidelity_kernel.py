--- conflicted
+++ resolved
@@ -40,22 +40,15 @@
             Option for mitigating depolarizing noise (``"msplit"`` or ``"mmean"``) after
             Ref. [4]. Only meaningful for
             FQKs computed on a real backend.
-<<<<<<< HEAD
-        regularization  (Union[str, None], default=None) :
-            Option for choosing different regularization techniques (``"thresholding"`` or
-            ``"tikhonov"``) after Ref. [4] for the training kernel matrix, prior to  solving the
-            linear system in the ``fit()``-procedure.
-=======
         initial_parameters (Union[np.ndarray, None], default=None):
             Initial parameters for the feature map.
         parameter_seed (Union[int, None], default=0):
             Seed for the random number generator for the parameter initialization, if
             initial_parameters is None.
         regularization  (Union[str, None], default=None):
-            Option for choosing different regularization techniques ('thresholding' or 'tikhonov')
-            after Ref. [4] for the training kernel matrix, prior to  solving the linear system
-            in the ``fit()``-procedure.
->>>>>>> 79542a36
+            Option for choosing different regularization techniques (``"thresholding"`` or
+            ``"tikhonov"``) after Ref. [4] for the training kernel matrix, prior to  solving the
+            linear system in the ``fit()``-procedure.
 
     References:
         [1]: `Havlicek et al., Supervised learning with quantum-enhanced feature spaces,
