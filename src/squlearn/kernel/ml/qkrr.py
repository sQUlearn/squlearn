--- conflicted
+++ resolved
@@ -118,20 +118,13 @@
                 matrix of shape (n_samples, n_samples).
             y (np.ndarray) : Target values or labels of shape (n_samples,)
 
-        Returns:
-            self :
-                Returns the instance itself.
-        """
-<<<<<<< HEAD
-
-        # check if quantum kernel is trainable
-        if self._quantum_kernel.is_trainable:
-            self._quantum_kernel.run_optimization(X, y)
-=======
+        Return:
+            Returns an instance of self.
+        """
+
         X, y = self._validate_data(
             X, y, accept_sparse=("csr", "csc"), multi_output=True, y_numeric=True
         )
->>>>>>> ca6bc642
 
         self.X_train = X
 
@@ -141,6 +134,10 @@
             else:
                 raise ValueError("Unknown quantum kernel: {}".format(self._quantum_kernel))
         elif isinstance(self._quantum_kernel, KernelMatrixBase):
+            # check if quantum kernel is trainable
+            if self._quantum_kernel.is_trainable:
+                self._quantum_kernel.run_optimization(self.X_train, y)
+
             self.k_train = self._quantum_kernel.evaluate(x=self.X_train)  # set up kernel matrix
         else:
             raise ValueError(
