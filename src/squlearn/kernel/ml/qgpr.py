"""Quantum Gaussian Process Regressor"""

import warnings

from ..matrix.kernel_matrix_base import KernelMatrixBase
from ..matrix.regularization import regularize_full_kernel

import numpy as np
from typing import Optional, Union
from scipy.linalg import cholesky, cho_solve
from sklearn.base import BaseEstimator, RegressorMixin
from sklearn.preprocessing._data import _handle_zeros_in_scale


class QGPR(BaseEstimator, RegressorMixin):
    """
    Quantum Gaussian Process Regression (QGPR).

    This class implements the Gaussian process regression analogous to scikit-learn
    but is not a wrapper.
    The implementation is based on Algorithm 2.1 of Ref. [1].
    Additional arguments can be set via ``**kwargs``.

    Args:
        quantum_kernel (Optional[Union[KernelMatrixBase, str]]):
            The quantum kernel matrix to be used for the Gaussian process
            (either a fidelity quantum kernel (FQK) or
            projected quantum kernel (PQK) must be provided). By
            setting quantum_kernel="precomputed", X is assumed to be a kernel matrix
            - train for fit() method and total Gram matrix within predict(). This
            is particularly useful when storing quantum kernel
            matrices from real backends to numpy arrays.
        sigma: (float), default=1.e-6: Hyperparameter for the regularization strength;
                must be a positive float.
                This regularization improves the conditioning of the problem
                and assure the solvability of the resulting
                linear system. Larger values specify stronger regularization.
        normalize_y: (bool), default=False: Whether to normalize
                the target values y by removing the mean and scaling to
                unit-variance. This is recommended for cases where zero-mean,
                unit-variance priors are used. Note that, in this implementation,
                the normalization is reversed before the GP predictions are reported.
        full_regularization: (bool), default=True: enable full gram matrix regularization.
        **kwargs: Keyword arguments for the quantum kernel matrix, possible arguments can be obtained
            by calling ``get_params()``. Can be used to set for example the number of qubits
            (``num_qubits=``), or (if supported) the number of layers (``num_layers=``)
            of the underlying encoding circuit.

    See Also
    --------
        squlearn.kernel.ml.QKRR : Quantum Gaussian Process regression.
        squlearn.kernel.ml.QSVR : Quantum Support Vector regression.

    References
    ----------
       [1]: `Carl E. Rasmussen and Christopher K.I. Williams,
       "Gaussian Processes for Machine Learning",
       MIT Press 2006 <https://www.gaussianprocess.org/gpml/chapters/RW.pdf>`_

       [2]: F.Rapp, M.Roth "Quantum Gaussian Process Regression for Bayesian Optimization",
       `<https://link.springer.com/article/10.1007/s42484-023-00138-9>`_.


    **Example**

    .. code-block::

        from squlearn import Executor
        from squlearn.encoding_circuit import HubregtsenEncodingCircuit
        from squlearn.kernel.matrix import FidelityKernel
        from squlearn.kernel.ml import QGPR
        enc_circ = HubregtsenEncodingCircuit(num_qubits=num_qubits, num_features=num_features, num_layers=2)
        q_kernel = FidelityKernel(encoding_circuit=enc_circ, executor=Executor())
        q_kernel.assign_parameters(np.random.rand(enc_circ.num_parameters))
        qgpr_ansatz = QGPR(quantum_kernel=q_kernel)
        qgpr_ansatz.fit(sample_train,label_train)
        qgpr_ansatz.predict(sample_test)

    Methods:
    --------
    """

    def __init__(
        self,
        quantum_kernel: Optional[Union[KernelMatrixBase, str]] = None,
        sigma: float = 1.0e-6,
        normalize_y: bool = False,
        full_regularization: bool = True,
        **kwargs,
    ):
        self._quantum_kernel = quantum_kernel
        self.X_train = None
        self.y_train = None
        self.sigma = sigma
        self.normalize_y = normalize_y
        self.full_regularization = full_regularization

        self.K_train = None
        self.K_test = None
        self.K_testtrain = None
        self._L = None
        self._alpha = None

        # Apply kwargs to set_params
        update_params = self.get_params().keys() & kwargs.keys()
        if update_params:
            self.set_params(**{key: kwargs[key] for key in update_params})

    def fit(self, X: np.ndarray, y: np.ndarray):
        """Fit Quantum Gaussian process regression model.
        The fit method of the QGPR class just calculates the training kernel matrix.
        Depending on the choice of normalize_y the target values are normalized.

        Args:
            X: The training data of shape (n_samples, n_features). If
                quantum_kernel == "precomputed" this is instead a precomputed training kernel
                matrix of shape (n_samples, n_samples)
            y: Target values of shape (n_samples,)

        Returns:
            self: object
            QuantumGaussianProcessRegressor class instance.
        """
<<<<<<< HEAD

        # check if quantum kernel is trainable
        if self._quantum_kernel.is_trainable:
            self._quantum_kernel.run_optimization(X, y)
=======
        X, y = self._validate_data(
            X,
            y,
            multi_output=True,
            y_numeric=True,
            ensure_2d=True,
            dtype="numeric",
        )
>>>>>>> ca6bc642

        self.X_train = X

        if isinstance(self._quantum_kernel, str):
            if self._quantum_kernel == "precomputed":
                self.K_train = X
            else:
                raise ValueError("Unknown quantum kernel: {}".format(self._quantum_kernel))
        elif isinstance(self._quantum_kernel, KernelMatrixBase):
            if self.full_regularization:
                if self._quantum_kernel._regularization is not None:
                    warnings.warn(
                        f"The regularization of the quantum kernel is set to"
                        f" {self._quantum_kernel._regularization}. If full_regularization"
                        f"is True, best results are achieved with no additional quantum "
                        f"kernel regularization."
                    )
                self.K_train = self._quantum_kernel.evaluate(x=self.X_train)
            else:
                self.K_train = self._quantum_kernel.evaluate(x=self.X_train)
        else:
            raise ValueError(
                "Unknown type of quantum kernel: {}".format(type(self._quantum_kernel))
            )

        if self.normalize_y:
            self._y_train_mean = np.mean(y, axis=0)
            self._y_train_std = _handle_zeros_in_scale(np.std(y, axis=0), copy=False)
            self.y_train = (y - self._y_train_mean) / self._y_train_std
        else:
            self.y_train = y
        return self

    def predict(self, X: np.ndarray, return_std=False, return_cov=False):
        """
        Predict using the  Quantum Gaussian process regression model.
        Depending on the choice of regularization the quantum kernel matrix is regularized.
        The respective solution of the QKRR problem
        is obtained by solving the linear system using scipy's Cholesky decomposition for
        providing numerical stability
        Optionally also
        returns its standard deviation (`return_std=True`) or covariance
        (`return_cov=True`). Note that at most one of the two can be requested.

        Args:
            X: The test data of shape (n_samples, n_features). If
                quantum_kernel == "precomputed", this is the precomputed
                Gram matrix instead, which has to be of shape
                np.block[[K_train, K_testtrain.T], [K_testtrain, K_test]]
            return_std: (bool),
                default=True: Whether to return the standard deviation of the prediction
            return_cov: (bool), default=False:
                Whether to return the covariance of the prediction

        Returns:
            y_mean: The predicted values of shape (n_samples,)
                Mean of predictive distribution at query points.
            y_std: The standard deviation of the prediction of shape (n_samples,), optional
                Standard deviation of predictive distribution at query points.
                Only returned when `return_std` is True.
            y_cov: The covariance of the prediction of shape (n_samples, n_samples), optional
                Covariance of joint predictive distribution a query points.
                Only returned when `return_cov` is True.
        """

        X = self._validate_data(X, ensure_2d=True, dtype="numeric", reset=False)

        if self.K_train is None:
            raise ValueError("There is no training data. Please call the fit method first.")
        if return_std and return_cov:
            raise ValueError(
                "Only one of return_std or return_cov can be True. " "Currently both are True."
            )
        if isinstance(self._quantum_kernel, str):
            if self._quantum_kernel == "precomputed":
                warnings.warn(
                    "Since the `precomputed´ option is set,"
                    "please make sure providing the full Gram matrix"
                    "as X_test."
                )
                # obtain train and test dimensions
                n_train = self.y_train.shape[0]
                n_test = X.shape[0] - n_train
                self.K_test = X[-n_test:, -n_test:]
                self.K_testtrain = X[n_train:, :n_train]
            else:
                raise ValueError("Unknown quantum kernel: {}".format(self._quantum_kernel))
        elif isinstance(self._quantum_kernel, KernelMatrixBase):
            self.K_test = self._quantum_kernel.evaluate(x=X)
            self.K_testtrain = self._quantum_kernel.evaluate(x=X, y=self.X_train)
        else:
            raise ValueError(
                "Unknown type of quantum kernel: {}".format(type(self._quantum_kernel))
            )

        if self.full_regularization:
            self.K_train, self.K_testtrain, self.K_test = regularize_full_kernel(
                self.K_train, self.K_testtrain, self.K_test
            )

        self.K_train += self.sigma * np.identity(self.K_train.shape[0])

        try:
            self._L = cholesky(self.K_train, lower=True)
        except np.linalg.LinAlgError:
            self.K_train += 1e-8 * np.identity(self.K_train.shape[0])
            self._L = cholesky(self.K_train, lower=True)
        self._alpha = cho_solve((self._L, True), self.y_train)
        mean, cov = self.calculate_cov_and_mean()

        # undo normalization
        if self.normalize_y:
            mean = self._y_train_std * mean + self._y_train_mean
        if return_std:
            std = np.sqrt(np.diag(cov))
            return mean, std
        if return_cov:
            return mean, cov
        else:
            return mean

    def calculate_cov_and_mean(self):
        """Calculates the mean and covariance of the QGPR model"""
        QGP_mean = self.K_testtrain.dot(self._alpha)
        v = cho_solve((self._L, True), self.K_testtrain.T)
        QGP_cov = self.K_test - (self.K_testtrain @ v)
        return QGP_mean, QGP_cov

    def get_params(self, deep: bool = True) -> dict:
        """
        Returns hyper-parameters and their values of the QGPR method.

        Args:
            deep (bool): If True, also the parameters for
                         contained objects are returned (default=True).

        Return:
            Dictionary with hyper-parameters and values.
        """
        params = {
            "quantum_kernel": self._quantum_kernel,
            "sigma": self.sigma,
            "normalize_y": self.normalize_y,
            "full_regularization": self.full_regularization,
        }
        if deep and isinstance(self._quantum_kernel, KernelMatrixBase):
            params.update(self._quantum_kernel.get_params(deep=deep))
        return params

    def set_params(self, **params) -> None:
        """
        Sets value of the encoding circuit hyper-parameters.

        Args:
            params: Hyper-parameters and their values, e.g. ``num_qubits=2``.
        """
        valid_params = self.get_params()
        for key in params.keys():
            if key not in valid_params:
                raise ValueError(
                    f"Invalid parameter {key!r}. "
                    f"Valid parameters are {sorted(valid_params)!r}."
                )

        # Set parameters of the QGPR
        self_params = self.get_params(deep=False).keys() & params.keys()
        for key in self_params:
            try:
                setattr(self, key, params[key])
            except AttributeError:
                setattr(self, "_" + key, params[key])

        if isinstance(self._quantum_kernel, KernelMatrixBase):
            # Set parameters of the Quantum Kernel and its underlying objects
            quantum_kernel_params = self._quantum_kernel.get_params().keys() & params.keys()
            if quantum_kernel_params:
                self._quantum_kernel.set_params(
                    **{key: params[key] for key in quantum_kernel_params}
                )
        return self<|MERGE_RESOLUTION|>--- conflicted
+++ resolved
@@ -117,16 +117,10 @@
                 matrix of shape (n_samples, n_samples)
             y: Target values of shape (n_samples,)
 
-        Returns:
-            self: object
-            QuantumGaussianProcessRegressor class instance.
-        """
-<<<<<<< HEAD
-
-        # check if quantum kernel is trainable
-        if self._quantum_kernel.is_trainable:
-            self._quantum_kernel.run_optimization(X, y)
-=======
+        Return:
+            Returns an instance of self.
+        """
+
         X, y = self._validate_data(
             X,
             y,
@@ -135,7 +129,6 @@
             ensure_2d=True,
             dtype="numeric",
         )
->>>>>>> ca6bc642
 
         self.X_train = X
 
@@ -145,6 +138,11 @@
             else:
                 raise ValueError("Unknown quantum kernel: {}".format(self._quantum_kernel))
         elif isinstance(self._quantum_kernel, KernelMatrixBase):
+
+            # check if quantum kernel is trainable
+            if self._quantum_kernel.is_trainable:
+                self._quantum_kernel.run_optimization(self.X_train, y)
+
             if self.full_regularization:
                 if self._quantum_kernel._regularization is not None:
                     warnings.warn(
