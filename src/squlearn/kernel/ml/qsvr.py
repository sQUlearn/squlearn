from ..matrix.kernel_matrix_base import KernelMatrixBase

from sklearn.svm import SVR


class QSVR(SVR):
    """
    Quantum Support Vector Regression

    This class is a wrapper of :class:`sklearn.svm.SVR`. It uses a quantum kernel matrix
    to replace the kernel matrix in the :class:`sklearn.svm.SVR` class.
    See https://scikit-learn.org/stable/modules/generated/sklearn.svm.SVR.html
    for additional information about the standard SVR parameters.
    The scikit-learn SVR has kernel specific arguments that are omitted here because they do not apply
    to the quantum kernels. These are

<<<<<<< HEAD
        - `kernel`
        - `gamma`
        - `degree`
        - `coef0`
=======
        - kernel
        - gamma
        - degree
        - coef0
>>>>>>> 70b64412

    Args:
        quantum_kernel (KernelMatrixBase): The quantum kernel matrix to be used in the SVC. Either
            a fidelity quantum kernel (FQK) or projected quantum kernel (PQK) must be provided.
<<<<<<< HEAD
        **kwargs: Other parameters that are passed to :class:`sklearn.svm.SVR`
=======
        **kwargs: Keyword arguments for the quantum kernel matrix, possible arguments can be
            obtained by calling ``get_params()``. Can be used to set for example the number of
            qubits (``num_qubits=``), or (if supported) the number of layers (``num_layers=``)
            of the underlying feature map.
>>>>>>> 70b64412

    See Also
    --------
        squlearn.kernel.ml.QSVC : Quantum Support Vector Classification

    **Example**

    .. code-block::

        import numpy as np

        from sklearn.model_selection import train_test_split

        from squlearn import Executor
        from squlearn.feature_map import QEKFeatureMap
        from squlearn.kernel.ml.qsvr import QSVR
        from squlearn.kernel.matrix import ProjectedQuantumKernel

        feature_map = QEKFeatureMap(num_qubits=2, num_features=1, num_layers=2)
        kernel = ProjectedQuantumKernel(
            feature_map,
            executor=Executor("statevector_simulator"),
            initial_parameters=np.random.rand(feature_map.num_parameters))

        X = np.linspace(0, np.pi, 100)
        y = np.sin(X)
        X_train, X_test, y_train, y_test = train_test_split(X, y, random_state=0)

        qsvc = QSVR(quantum_kernel=kernel)
        qsvc.fit(X_train, y_train)
        print(f"The score on the test set is {qsvc.score(X_test, y_test)}")

    Methods:
    --------
    """

    def __init__(
        self,
        *,
        quantum_kernel: KernelMatrixBase,
        **kwargs,
    ) -> None:
        self.quantum_kernel = quantum_kernel

        # Apply kwargs to set_params of quantum kernel
        valid_params_quantum_kernel = self.quantum_kernel.get_params(deep=True)
        set_quantum_kernel_params_dict = {}
        for key, value in kwargs.items():
            if key in valid_params_quantum_kernel:
                set_quantum_kernel_params_dict[key] = value

        if len(set_quantum_kernel_params_dict) > 0:
            self.quantum_kernel.set_params(**set_quantum_kernel_params_dict)

        # remove quantum_kernel_kwargs for SVR initialization
        for key in set_quantum_kernel_params_dict:
            kwargs.pop(key, None)

        super().__init__(
            kernel=self.quantum_kernel.evaluate,
            **kwargs,
        )

    @classmethod
    def _get_param_names(cls):
        names = SVR._get_param_names()
        names.remove("kernel")
        names.remove("gamma")
        names.remove("degree")
        names.remove("coef0")
        return names

    def get_params(self, deep: bool = True) -> dict:
        """
        Returns hyper-parameters and their values of the QSVR class.

        Args:
            deep (bool): If True, also the parameters for
                         contained objects are returned (default=True).

        Return:
            Dictionary with hyper-parameters and values.
        """
        params = dict()

        # get parameters from the parent SVR class
        for key in self._get_param_names():
            params[key] = getattr(self, key)

        # add qsvr specific parameters
        params["quantum_kernel"] = self.quantum_kernel
        if deep:
            params.update(self.quantum_kernel.get_params(deep=deep))
        return params

    def set_params(self, **params) -> None:
        """
        Sets value of the QSVR hyper-parameters.

        Args:
            params: Hyper-parameters and their values, e.g. num_qubits=2.
        """
        valid_params = self.get_params(deep=True)
        valid_params_qsvr = self.get_params(deep=False)
        valid_params_quantum_kernel = self.quantum_kernel.get_params(deep=True)
        for key, value in params.items():
            if key not in valid_params:
                raise ValueError(
                    f"Invalid parameter {key!r}. "
                    f"Valid parameters are {sorted(valid_params)!r}."
                )

            # Set parameters of the QSVR
            if key in valid_params_qsvr:
                try:
                    setattr(self, key, value)
                except:
                    setattr(self, "_" + key, value)

        # Set parameters of the Quantum Kernel and its underlying objects
        param_dict = {}
        for key, value in params.items():
            if key in valid_params_quantum_kernel:
                param_dict[key] = value
        if len(param_dict) > 0:
            self.quantum_kernel.set_params(**param_dict)<|MERGE_RESOLUTION|>--- conflicted
+++ resolved
@@ -14,29 +14,18 @@
     The scikit-learn SVR has kernel specific arguments that are omitted here because they do not apply
     to the quantum kernels. These are
 
-<<<<<<< HEAD
         - `kernel`
         - `gamma`
         - `degree`
         - `coef0`
-=======
-        - kernel
-        - gamma
-        - degree
-        - coef0
->>>>>>> 70b64412
 
     Args:
         quantum_kernel (KernelMatrixBase): The quantum kernel matrix to be used in the SVC. Either
             a fidelity quantum kernel (FQK) or projected quantum kernel (PQK) must be provided.
-<<<<<<< HEAD
-        **kwargs: Other parameters that are passed to :class:`sklearn.svm.SVR`
-=======
         **kwargs: Keyword arguments for the quantum kernel matrix, possible arguments can be
             obtained by calling ``get_params()``. Can be used to set for example the number of
             qubits (``num_qubits=``), or (if supported) the number of layers (``num_layers=``)
             of the underlying feature map.
->>>>>>> 70b64412
 
     See Also
     --------
