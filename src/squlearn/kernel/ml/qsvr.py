from ..matrix.kernel_matrix_base import KernelMatrixBase

from sklearn.svm import SVR
from typing import Union


class QSVR(SVR):
    """
    Quantum Support Vector Regression

    This class is a wrapper of :class:`sklearn.svm.SVR`. It uses a quantum kernel matrix
    to replace the kernel matrix in the :class:`sklearn.svm.SVR` class. The parameters of the
    parent class can be adjusted via ``**kwargs``.
    See the documentation there for additional information about the standard SVR parameters.
    The scikit-learn SVR has kernel specific arguments that are omitted here because they do not
    apply to the quantum kernels. These are

        - `kernel`
        - `gamma`
        - `degree`
        - `coef0`

    Args:
        quantum_kernel (Union[KernelMatrixBase, str]): The quantum kernel matrix to be used in the SVC. Either
            a fidelity quantum kernel (FQK) or projected quantum kernel (PQK) must be provided. By
            setting quantum_kernel="precomputed", X is assumed to be a kernel matrix
            (train and test-train). This is particularly useful when storing quantum kernel
            matrices from real backends to numpy arrays.
        **kwargs: Possible arguments can be
            obtained by calling ``get_params()``. Notable examples are parameters of the
            :class:`sklearn.svm.SVR` class such as the regularization parameters ``C``
            (float, default=1.0) or epsilon (float, default=0.1). Additionally, properties of the
            underlying feature map can be adjusted via kwargs such as the number of qubits
            (``num_qubits``), or (if supported) the number of layers (``num_layers``).

    See Also
    --------
        squlearn.kernel.ml.QSVC : Quantum Support Vector Classification

    **Example**

    .. code-block::

        import numpy as np

        from sklearn.model_selection import train_test_split

        from squlearn import Executor
        from squlearn.feature_map import QEKFeatureMap
        from squlearn.kernel.ml.qsvr import QSVR
        from squlearn.kernel.matrix import ProjectedQuantumKernel

        feature_map = QEKFeatureMap(num_qubits=2, num_features=1, num_layers=2)
        kernel = ProjectedQuantumKernel(
            feature_map,
            executor=Executor("statevector_simulator"),
            initial_parameters=np.random.rand(feature_map.num_parameters))

        X = np.linspace(0, np.pi, 100)
        y = np.sin(X)
        X_train, X_test, y_train, y_test = train_test_split(X, y, random_state=0)

        qsvc = QSVR(quantum_kernel=kernel)
        qsvc.fit(X_train, y_train)
        print(f"The score on the test set is {qsvc.score(X_test, y_test)}")

    Methods:
    --------
    """

    def __init__(
        self,
        *,
        quantum_kernel: Union[KernelMatrixBase, str],
        **kwargs,
    ) -> None:
        self.quantum_kernel = quantum_kernel

<<<<<<< HEAD
        if isinstance(self.quantum_kernel, KernelMatrixBase):
            # Apply kwargs to set_params of quantum kernel
            valid_params_quantum_kernel = self.quantum_kernel.get_params(deep=True)
            set_quantum_kernel_params_dict = {}
            for key, value in kwargs.items():
                if key in valid_params_quantum_kernel:
                    set_quantum_kernel_params_dict[key] = value

            if len(set_quantum_kernel_params_dict) > 0:
                self.quantum_kernel.set_params(**set_quantum_kernel_params_dict)

            # remove quantum_kernel_kwargs for SVR initialization
            for key in set_quantum_kernel_params_dict:
                kwargs.pop(key, None)

            super().__init__(
                kernel=self.quantum_kernel.evaluate,
                **kwargs,
            )
        elif isinstance(self.quantum_kernel, str):
            if self.quantum_kernel == "precomputed":
                super().__init__(kernel="precomputed", **kwargs)
            else:
                raise ValueError("Unknown quantum kernel: {}".format(self.quantum_kernel))
        else:
            raise ValueError(
                "Unknown type of quantum kernel: {}".format(type(self.quantum_kernel))
            )
=======
        # Apply kwargs to set_params of quantum kernel
        quantum_kernel_update_params = self.quantum_kernel.get_params().keys() & kwargs.keys()
        if quantum_kernel_update_params:
            self.quantum_kernel.set_params(
                **{key: kwargs[key] for key in quantum_kernel_update_params}
            )
            # remove quantum_kernel_kwargs for SVR initialization
            for key in quantum_kernel_update_params:
                kwargs.pop(key, None)

        super().__init__(
            kernel=self.quantum_kernel.evaluate,
            **kwargs,
        )
>>>>>>> f10c10f6

    @classmethod
    def _get_param_names(cls):
        names = SVR._get_param_names()
        names.remove("kernel")
        names.remove("gamma")
        names.remove("degree")
        names.remove("coef0")
        return names

    def get_params(self, deep: bool = True) -> dict:
        """
        Returns hyper-parameters and their values of the QSVR class.

        Args:
            deep (bool): If True, also the parameters for
                         contained objects are returned (default=True).

        Return:
            Dictionary with hyper-parameters and values.
        """
        params = dict()

        # get parameters from the parent SVR class
        for key in self._get_param_names():
            params[key] = getattr(self, key)

        # add qsvr specific parameters
        params["quantum_kernel"] = self.quantum_kernel
        if deep and isinstance(self.quantum_kernel, KernelMatrixBase):
            params.update(self.quantum_kernel.get_params(deep=deep))
        return params

    def set_params(self, **params) -> None:
        """
        Sets value of the QSVR hyper-parameters.

        Args:
            params: Hyper-parameters and their values, e.g. ``num_qubits=2``.
        """
<<<<<<< HEAD
        valid_params = self.get_params(deep=True)
        valid_params_qsvr = self.get_params(deep=False)
        for key, value in params.items():
=======
        valid_params = self.get_params(deep=True).keys()
        for key in params.keys():
>>>>>>> f10c10f6
            if key not in valid_params:
                raise ValueError(
                    f"Invalid parameter {key!r}. "
                    f"Valid parameters are {sorted(valid_params)!r}."
                )

        self_params = self.get_params(deep=False).keys() & params.keys()
        for key in self_params:
            try:
                setattr(self, key, params[key])
            except AttributeError:
                setattr(self, "_" + key, params[key])

        # Set parameters of the Quantum Kernel and its underlying objects
<<<<<<< HEAD
        if isinstance(self.quantum_kernel, KernelMatrixBase):
            valid_params_quantum_kernel = self.quantum_kernel.get_params(deep=True)
            param_dict = {}
            for key, value in params.items():
                if key in valid_params_quantum_kernel:
                    param_dict[key] = value
            if len(param_dict) > 0:
                self.quantum_kernel.set_params(**param_dict)
=======
        quantum_kernel_params = self.quantum_kernel.get_params().keys() & params.keys()
        if quantum_kernel_params:
            self.quantum_kernel.set_params(**{key: params[key] for key in quantum_kernel_params})
>>>>>>> f10c10f6
        return self<|MERGE_RESOLUTION|>--- conflicted
+++ resolved
@@ -76,21 +76,16 @@
     ) -> None:
         self.quantum_kernel = quantum_kernel
 
-<<<<<<< HEAD
         if isinstance(self.quantum_kernel, KernelMatrixBase):
-            # Apply kwargs to set_params of quantum kernel
-            valid_params_quantum_kernel = self.quantum_kernel.get_params(deep=True)
-            set_quantum_kernel_params_dict = {}
-            for key, value in kwargs.items():
-                if key in valid_params_quantum_kernel:
-                    set_quantum_kernel_params_dict[key] = value
-
-            if len(set_quantum_kernel_params_dict) > 0:
-                self.quantum_kernel.set_params(**set_quantum_kernel_params_dict)
-
-            # remove quantum_kernel_kwargs for SVR initialization
-            for key in set_quantum_kernel_params_dict:
-                kwargs.pop(key, None)
+        # Apply kwargs to set_params of quantum kernel
+            quantum_kernel_update_params = self.quantum_kernel.get_params().keys() & kwargs.keys()
+            if quantum_kernel_update_params:
+                self.quantum_kernel.set_params(
+                    **{key: kwargs[key] for key in quantum_kernel_update_params}
+                )
+                # remove quantum_kernel_kwargs for SVR initialization
+                for key in quantum_kernel_update_params:
+                    kwargs.pop(key, None)
 
             super().__init__(
                 kernel=self.quantum_kernel.evaluate,
@@ -105,22 +100,6 @@
             raise ValueError(
                 "Unknown type of quantum kernel: {}".format(type(self.quantum_kernel))
             )
-=======
-        # Apply kwargs to set_params of quantum kernel
-        quantum_kernel_update_params = self.quantum_kernel.get_params().keys() & kwargs.keys()
-        if quantum_kernel_update_params:
-            self.quantum_kernel.set_params(
-                **{key: kwargs[key] for key in quantum_kernel_update_params}
-            )
-            # remove quantum_kernel_kwargs for SVR initialization
-            for key in quantum_kernel_update_params:
-                kwargs.pop(key, None)
-
-        super().__init__(
-            kernel=self.quantum_kernel.evaluate,
-            **kwargs,
-        )
->>>>>>> f10c10f6
 
     @classmethod
     def _get_param_names(cls):
@@ -161,14 +140,8 @@
         Args:
             params: Hyper-parameters and their values, e.g. ``num_qubits=2``.
         """
-<<<<<<< HEAD
-        valid_params = self.get_params(deep=True)
-        valid_params_qsvr = self.get_params(deep=False)
-        for key, value in params.items():
-=======
         valid_params = self.get_params(deep=True).keys()
         for key in params.keys():
->>>>>>> f10c10f6
             if key not in valid_params:
                 raise ValueError(
                     f"Invalid parameter {key!r}. "
@@ -183,18 +156,8 @@
                 setattr(self, "_" + key, params[key])
 
         # Set parameters of the Quantum Kernel and its underlying objects
-<<<<<<< HEAD
         if isinstance(self.quantum_kernel, KernelMatrixBase):
-            valid_params_quantum_kernel = self.quantum_kernel.get_params(deep=True)
-            param_dict = {}
-            for key, value in params.items():
-                if key in valid_params_quantum_kernel:
-                    param_dict[key] = value
-            if len(param_dict) > 0:
-                self.quantum_kernel.set_params(**param_dict)
-=======
-        quantum_kernel_params = self.quantum_kernel.get_params().keys() & params.keys()
-        if quantum_kernel_params:
-            self.quantum_kernel.set_params(**{key: params[key] for key in quantum_kernel_params})
->>>>>>> f10c10f6
+            quantum_kernel_params = self.quantum_kernel.get_params().keys() & params.keys()
+            if quantum_kernel_params:
+                self.quantum_kernel.set_params(**{key: params[key] for key in quantum_kernel_params})
         return self