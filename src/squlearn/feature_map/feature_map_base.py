import numpy as np
from typing import Union

from qiskit.circuit import ParameterVector
from qiskit import QuantumCircuit


class FeatureMapBase:
    """
    Feature map base class

    Args:
        num_qubits (int): Number of Qubits of the feature map
        num_features (int): Dimension of the feature vector
    """

    def __init__(self, num_qubits: int, num_features: int) -> None:
        self._num_qubits = num_qubits
        self._num_features = num_features

    @property
    def num_qubits(self) -> int:
        """The number of qubits of the feature map."""
        return self._num_qubits

    @property
    def num_features(self) -> int:
        """The dimension of the features in the feature map."""
        return self._num_features

    @property
    def num_parameters(self) -> int:
        """The number of trainable parameters of the feature map."""
        return 0

    @property
    def parameter_bounds(self) -> np.ndarray:
        """The bounds of the trainable parameters of the feature map.

        Default bounds are [-pi,pi] for each parameter.
        """
        return np.array([[-np.pi, np.pi]] * self.num_parameters)

    @property
    def feature_bounds(self) -> np.ndarray:
        """The bounds of the features of the feature map.

        Default bounds are [-pi,pi] for each feature.
        """
        return np.array([[-np.pi, np.pi]] * self.num_features)

    def generate_initial_parameters(self, seed: Union[int, None] = None) -> np.ndarray:
        """
        Generates random parameters for the feature map

        Args:
            seed (Union[int,None]): Seed for the random number generator (default: None)

        Return:
            The randomly generated parameters
        """
        if self.num_parameters == 0:
            return np.array([])
        r = np.random.RandomState(seed)
        bounds = self.parameter_bounds
        return r.uniform(low=bounds[:, 0], high=bounds[:, 1])

    def get_circuit(
        self,
        features: Union[ParameterVector, np.ndarray],
        parameters: Union[ParameterVector, np.ndarray],
    ) -> QuantumCircuit:
        """
        Return the circuit feature map (has to be overwritten, otherwise a NotImplementedError is thrown)

        Args:
            features Union[ParameterVector,np.ndarray]: Input vector of the features
                from which the gate inputs are obtained
            param_vec Union[ParameterVector,np.ndarray]: Input vector of the parameters
                from which the gate inputs are obtained

        Return:
            Returns the circuit in qiskit QuantumCircuit format
        """

        raise NotImplementedError()

    def draw(
        self,
        output: str = None,
        feature_label: str = "x",
        parameter_label: str = "p",
        decompose: bool = False,
        **kwargs,
    ) -> None:
        """
        Draws the feature map circuit using the QuantumCircuit.draw() function.

        Args:
            feature_label (str): Label for the feature vector (default:"x").
            parameter_label (str): Label for the parameter vector (default:"p").
            decompose (bool): If True, the circuit is decomposed before printing (default: False).
            kwargs: Additional arguments from Qiskit's QuantumCircuit.draw() function.

        Returns:
            Returns the circuit in qiskit QuantumCircuit.draw() format
        """

        feature_vec = ParameterVector(feature_label, self.num_features)
        parameters_vec = ParameterVector(parameter_label, self.num_parameters)

        circ = self.get_circuit(feature_vec, parameters_vec)
        if decompose:
            circ = circ.decompose()

        return circ.draw(output, **kwargs)

    def get_params(self, deep: bool = True) -> dict:
        """
        Returns hyper-parameters and their values of the feature map.

        Args:
            deep (bool): If True, also the parameters for
                         contained objects are returned (default=True).

        Return:
            Dictionary with hyper-parameters and values.
        """
        param = {}
        param["num_qubits"] = self._num_qubits
        return param

    def set_params(self, **params) -> None:
        """
        Sets value of the feature map hyper-parameters.

        Args:
            params: Hyper-parameters and their values, e.g. num_qubits=2.
        """
        valid_params = self.get_params()
        for key, value in params.items():
            if key not in valid_params:
                raise ValueError(
                    f"Invalid parameter {key!r}. "
                    f"Valid parameters are {sorted(valid_params)!r}."
                )
            try:
                setattr(self, key, value)
            except:
                setattr(self, "_" + key, value)

        return None

    def __mul__(self, x):
        return self.__add__(x)

    def __add__(self, x):
        """
        Overwrites the a + b function, such that the addition of
        feature maps returns the composition of both feature maps.

        Number of qubits and features have to be equal in both feature maps!
        The special function and properties of the both feature maps are lost
        by this composition.

        Args:
            self (FeatureMapBase): right / first feature map
            x (FeatureMapBase): left / second feature map

        Returns:
            Returns the composed feature map as special class ComposedFeatureMap
        """

        if not isinstance(x, FeatureMapBase):
            raise ValueError("Only the addition with other feature maps is allowed!")

        class ComposedFeatureMap(FeatureMapBase):
            """
            Special class for composed feature maps.

            Args:
                fm1 (FeatureMapBase): right / first feature map
                fm2 (FeatureMapBase): left / second feature map
            """

            def __init__(self, fm1: FeatureMapBase, fm2: FeatureMapBase):
                if fm1.num_qubits != fm2.num_qubits:
                    raise ValueError("Number of qubits is not equal in both feature maps.")

                super().__init__(fm1.num_qubits, max(fm1.num_features, fm2.num_features))

                self._fm1 = fm1
                self._fm2 = fm2

            @property
            def num_parameters(self) -> int:
                """Returns the number of trainable parameters of composed feature map.

                Is equal to the sum of both trainable parameters.
                """
                return self._fm1.num_parameters + self._fm2.num_parameters

<<<<<<< HEAD
            @property
            def parameter_bounds(self) -> np.ndarray:
                """Returns the bounds of the trainable parameters of composed feature map.

                Is equal to the sum of both bounds.
                """
                return np.concatenate(
                    (self._fm1.parameter_bounds, self._fm2.parameter_bounds), axis=0
                )

            @property
            def feature_bounds(self) -> np.ndarray:
                """Returns the bounds of the features of composed feature map.

                Is equal to the maximum and minimum of both bounds.
                """

                feature_bounds1 = self._fm1.feature_bounds
                feature_bounds2 = self._fm2.feature_bounds
                feature_bounds_values = np.zeros((self.num_features, 2))

                min_num_feature = min(self._fm1.num_features, self._fm2.num_features)

                if self._fm1.num_features == self.num_features:
                    feature_bounds_values = self._fm1.feature_bounds

                if self._fm2.num_features == self.num_features:
                    feature_bounds_values = self._fm2.feature_bounds

                for i in range(min_num_feature):
                    feature_bounds_values[i, 0] = min(feature_bounds1[i, 0], feature_bounds2[i, 0])
                    feature_bounds_values[i, 1] = max(feature_bounds1[i, 1], feature_bounds2[i, 1])

                return feature_bounds_values

            def generate_initial_parameters(self, seed: Union[int, None] = None) -> np.ndarray:
                """
                Generates random parameters for the composed feature map

                Args:
                    seed (Union[int,None]): Seed for the random number generator

                Return:
                    Returns the randomly generated parameters
                """

                return np.concatenate(
                    (
                        self._fm1.generate_initial_parameters(seed),
                        self._fm2.generate_initial_parameters(seed),
                    ),
                    axis=0,
                )
=======
            def get_params(self, deep: bool = True) -> dict:
                """
                Returns hyper-parameters and their values of the composed feature map.

                Hyper-parameter names are prefixed by ``fm1__`` or ``fm2__`` depending on
                which feature map they belong to.

                Args:
                    deep (bool): If True, also the parameters for
                                 contained objects are returned (default=True).

                Return:
                    Dictionary with hyper-parameters and values.
                """
                params = dict(fm1=self._fm1, fm2=self._fm2)
                if deep:
                    deep_items = self._fm1.get_params().items()
                    for k, val in deep_items:
                        if k != "num_qubits":
                            params["fm1__" + k] = val
                    deep_items = self._fm2.get_params().items()
                    for k, val in deep_items:
                        if k != "num_qubits":
                            params["fm2__" + k] = val

                params["num_qubits"] = self._fm1.get_params()["num_qubits"]

                return params

            def set_params(self, **params) -> None:
                """
                Sets value of the composed kernel hyper-parameters.

                Args:
                    params: Hyper-parameters and their values, e.g. num_qubits=2
                """
                valid_params = self.get_params()
                fm1_dict = {}
                fm2_dict = {}
                for key, value in params.items():
                    if key not in valid_params:
                        raise ValueError(
                            f"Invalid parameter {key!r}. "
                            f"Valid parameters are {sorted(valid_params)!r}."
                        )
                    if key.startswith("fm1__"):
                        fm1_dict[key[5:]] = value
                    elif key.startswith("fm2__"):
                        fm2_dict[key[5:]] = value

                    if key == "num_qubits":
                        fm1_dict["num_qubits"] = value
                        fm2_dict["num_qubits"] = value

                if len(fm1_dict) > 0:
                    self._fm1.set_params(**fm1_dict)
                if len(fm2_dict) > 0:
                    self._fm2.set_params(**fm2_dict)
>>>>>>> 2af216fc

            def get_circuit(
                self,
                features: Union[ParameterVector, np.ndarray],
                parameters: Union[ParameterVector, np.ndarray],
            ) -> QuantumCircuit:
                """
                Returns the circuit of the composed feature maps

                Args:
                    features Union[ParameterVector,np.ndarray]: Input vector of the features
                        from which the gate inputs are obtained
                    param_vec Union[ParameterVector,np.ndarray]: Input vector of the parameters
                        from which the gate inputs are obtained

                Return:
                    Returns the circuit of the composed feature maps in qiskit QuantumCircuit format
                """

                circ1 = self._fm1.get_circuit(
                    features[: self._fm1.num_features], parameters[: self._fm1.num_parameters]
                )
                circ2 = self._fm2.get_circuit(
                    features[: self._fm2.num_features], parameters[self._fm1.num_parameters :]
                )

                return circ1.compose(circ2, range(self._fm1.num_qubits))

        return ComposedFeatureMap(self, x)<|MERGE_RESOLUTION|>--- conflicted
+++ resolved
@@ -200,7 +200,6 @@
                 """
                 return self._fm1.num_parameters + self._fm2.num_parameters
 
-<<<<<<< HEAD
             @property
             def parameter_bounds(self) -> np.ndarray:
                 """Returns the bounds of the trainable parameters of composed feature map.
@@ -254,7 +253,6 @@
                     ),
                     axis=0,
                 )
-=======
             def get_params(self, deep: bool = True) -> dict:
                 """
                 Returns hyper-parameters and their values of the composed feature map.
@@ -313,7 +311,6 @@
                     self._fm1.set_params(**fm1_dict)
                 if len(fm2_dict) > 0:
                     self._fm2.set_params(**fm2_dict)
->>>>>>> 2af216fc
 
             def get_circuit(
                 self,
