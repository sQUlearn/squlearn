--- conflicted
+++ resolved
@@ -101,7 +101,6 @@
         """The number of trainable parameters of the Qiskit feature map."""
         return self._num_parameters
 
-<<<<<<< HEAD
     @property
     def parameter_bounds(self) -> np.ndarray:
         """The bounds of the trainable parameters of the Qiskit feature map.
@@ -109,7 +108,6 @@
         Here arbitrarily chosen to be [-100,100] for all parameters.
         """
         return np.array([[-100, 100]] * self.num_parameters)
-=======
     def get_params(self, deep: bool = True) -> dict:
         """
         Returns hyper-parameters and their values of the Qiskit feature map
@@ -125,7 +123,6 @@
         """
         params = {}
         return params
->>>>>>> 2af216fc
 
     def get_circuit(
         self,
