import numpy as np
from typing import Union

from qiskit.circuit import ParameterVector
from qiskit import QuantumCircuit

from ..feature_map_base import FeatureMapBase


class ChebPQC(FeatureMapBase):
    """
    Chebyshev Feature Map from Reference https://arxiv.org/abs/2306.01639

    The feature map consists of three elements:

    #. Basis change in the form of a trainable rotation around the y-axis at start and end.

    #. Non-linear encoding of the features via the Chebyshev polynomials from Rx gates.
       The degree of the Chebyshev polynomials is optimized during training.

    #. Parameterized two-qubit controlled or RZZ rotations

    2. and 3. form a layer that can be repeated multiple times.

    **Example for 4 qubits, a 2 dimensional feature vector and 2 layers:**

    .. plot::

       from squlearn.feature_map import ChebPQC
       pqc = ChebPQC(4, 2, 2)
       plt = pqc.draw(style={'fontsize':15,'subfontsize': 10})
       plt.tight_layout()
       plt

    The entangling gate can be chosen between ``crz`` and ``rzz``.
    The latter is more hardware efficient.
    Also, the entangling between the first and the last qubit can be switched off via
    the ``closed`` parameter to avoid swap gates.

    Args:
        num_qubits (int): Number of qubits of the ChebPQC feature map
        num_features (int): Dimension of the feature vector
        num_layers (int): Number of layers of the Chebyshev encoding and the two qubit
                          manipulation (default: 1)
        closed (bool): If false, the last and the first qubit are not entangled (default: True)
        entangling_gate (str): Entangling gate to use. Either ``crz``
                               or ``rzz`` (default: ``crz``)
    """

    def __init__(
        self,
        num_qubits: int,
        num_features: int,
        num_layers: int = 1,
        closed: bool = True,
        entangling_gate: str = "crz",
    ) -> None:
        super().__init__(num_qubits, num_features)
        self.num_layers = num_layers
        self.closed = closed
        self.entangling_gate = entangling_gate
        if self.entangling_gate not in ("crz", "rzz"):
            raise ValueError("Unknown value for entangling_gate: ", entangling_gate)

    @property
    def num_parameters(self) -> int:
        """The number of trainable parameters of the ChebPQC feature map."""
        num_param = 2 * self.num_qubits + self.num_qubits * self.num_layers
        if self.closed:
            num_param += self.num_qubits * self.num_layers
        else:
            num_param += (self.num_qubits - 1) * self.num_layers
        return num_param

    def get_circuit(
        self,
        features: Union[ParameterVector, np.ndarray],
        parameters: Union[ParameterVector, np.ndarray],
    ) -> QuantumCircuit:
        """
        Returns the circuit of the ChebPQC feature map

        Args:
            features (Union[ParameterVector,np.ndarray]): Input vector of the features
                                                          from which the gate inputs are obtained
            param_vec (Union[ParameterVector,np.ndarray]): Input vector of the parameters
                                                           from which the gate inputs are obtained

        Return:
            Returns the circuit in Qiskit's QuantumCircuit format
        """

        def phi_map(a, x):
            """Helper function for returning a*arccos(x)"""
            return a * np.arccos(x)

        nfeature = len(features)
        nparam = len(parameters)
        QC = QuantumCircuit(self.num_qubits)
        ioff = 0

        if self.entangling_gate == "crz":
            egate = QC.crz
        elif self.entangling_gate == "rzz":
            egate = QC.rzz
        else:
            raise ValueError("Unknown entangling gate")

        # Basis change at the beginning
        for i in range(self.num_qubits):
            QC.ry(parameters[ioff % nparam], i)
            ioff = ioff + 1

        for ilayer in range(self.num_layers):
            # Chebyshev feature map
            for i in range(self.num_qubits):
                QC.rx(phi_map(parameters[ioff % nparam], features[i % nfeature]), i)
                ioff = ioff + 1

            for i in range(0, self.num_qubits, 2):
                egate(parameters[ioff % nparam], i, (i + 1) % self.num_qubits)
                ioff = ioff + 1

            if self.num_qubits > 2:
                if self.closed:
                    istop = self.num_qubits
                else:
                    istop = self.num_qubits - 1
                for i in range(1, istop, 2):
                    egate(parameters[ioff % nparam], i, (i + 1) % self.num_qubits)
                    ioff = ioff + 1

        for i in range(self.num_qubits):
            QC.ry(parameters[ioff % nparam], i)
            ioff = ioff + 1

        return QC

<<<<<<< HEAD
    @property
    def chebyshev_indices(self):
=======
    def __phi_map(self, a, x):
        """Helper function for returning a*arccos(x)"""
        return a * np.arccos(x)

    def get_cheb_indices(self, flatten: bool = True):
>>>>>>> 931f846f
        """
        A nested list of the indices of the parameters involved in the Chebyshev encoding.
        The outer list represents the layers of the feature map.
        """
        cheb_index = []
        ioff = self.num_qubits
        for ilayer in range(self.num_layers):
            cheb_index_layer = []
            for i in range(self.num_qubits):
                cheb_index_layer.append(ioff)
                ioff = ioff + 1

            for i in range(0, self.num_qubits, 2):
                ioff = ioff + 1

            if self.num_qubits > 2:
                if self.closed:
                    istop = self.num_qubits
                else:
                    istop = self.num_qubits - 1
                for i in range(1, istop, 2):
                    ioff = ioff + 1
            if flatten:
                cheb_index += cheb_index_layer
            else:
                cheb_index.append(cheb_index_layer)
        return cheb_index<|MERGE_RESOLUTION|>--- conflicted
+++ resolved
@@ -136,19 +136,14 @@
 
         return QC
 
-<<<<<<< HEAD
-    @property
-    def chebyshev_indices(self):
-=======
-    def __phi_map(self, a, x):
-        """Helper function for returning a*arccos(x)"""
-        return a * np.arccos(x)
+    def get_cheb_indices(self, flatten: bool = True):
+        """
+        Function that returns the indices of the parameters involved in the Chebyshev encoding.
 
-    def get_cheb_indices(self, flatten: bool = True):
->>>>>>> 931f846f
-        """
-        A nested list of the indices of the parameters involved in the Chebyshev encoding.
-        The outer list represents the layers of the feature map.
+        Args:
+            flatten (bool): If true, the indices are returned as a flat list, otherwise
+                            as a list of lists, where the outer list corresponds to the layers
+                            (default: True)
         """
         cheb_index = []
         ioff = self.num_qubits
