import numpy as np
from typing import Union
from qiskit import QuantumCircuit
from qiskit.circuit import ParameterVector

from ..feature_map_base import FeatureMapBase


class QEKFeatureMap(FeatureMapBase):

    """
    Creates the QEK feature map as presented in Reference http://arxiv.org/pdf/2105.02276v1

    **Example for 4 qubits, a 2 dimensional feature vector, 2 layers:**

    .. plot::

       from squlearn.feature_map import QEKFeatureMap
       pqc = QEKFeatureMap(4, 2, 2)
       plt = pqc.draw(style={'fontsize':15,'subfontsize': 10})
       plt.tight_layout()
       plt

    The encoding can be optionally repeated at the end to make the previous rotations not
    redundant in a fidelity kernel setting.
    The circuit is closed by default, i.e. the last qubit is entangled with the first one.

    Args:
        num_qubits (int): Number of qubits of the feature map
        num_features (int): Dimension of the feature vector
        num_layers (int): Number of layers (default:1)
        closed (bool): If true, the last and the first qubit are entangled;
                       not necessarily hardware efficient! (default: true)
        final_encoding (bool): If True, the encoding is repeated at the end (default: False)
    """

    def __init__(
        self,
        num_qubits: int,
        num_features: int,
        num_layers: int = 1,
        closed: bool = True,
        final_encoding=False,
    ) -> None:
        super().__init__(num_qubits, num_features)

        self.num_layers = num_layers
        self.closed = closed
        self.final_encoding = final_encoding

    @property
    def num_parameters(self) -> int:
        """The number of trainable parameters of the QEK feature map."""
        num_param = self.num_qubits * self.num_layers
        if self.num_qubits > 2:
            if self.closed:
                num_param += self.num_qubits * self.num_layers
            else:
                num_param += (self.num_qubits - 1) * self.num_layers
        return num_param

<<<<<<< HEAD
    @property
    def parameter_bounds(self) -> np.ndarray:
        """The bounds of the trainable parameters of the QEK feature map."""

        bound_array = np.zeros((self.num_parameters, 2))
        # Single theta Ry gates
        ioff = 0
        for ilayer in range(self.num_layers):
            for i in range(self.num_qubits):
                bound_array[ioff] = [-np.pi, np.pi]
                ioff = ioff + 1

            # Entangled theta CRZ gates
            if self.num_qubits > 2:
                if self.closed:
                    istop = self.num_qubits
                else:
                    istop = self.num_qubits - 1

                for i in range(istop):
                    bound_array[ioff] = [-2.0 * np.pi, 2.0 * np.pi]
                    ioff = ioff + 1
        return bound_array

    @property
    def feature_bounds(self) -> np.ndarray:
        """The bounds of the features of the QEK feature map."""
        return np.array([[-np.pi, np.pi]] * self.num_features)
=======
    def get_params(self, deep: bool = True) -> dict:
        """
        Returns hyper-parameters and their values of the QEK feature map

        Args:
            deep (bool): If True, also the parameters for
                         contained objects are returned (default=True).

        Return:
            Dictionary with hyper-parameters and values.
        """
        params = super().get_params()
        params["num_layers"] = self.num_layers
        params["closed"] = self.closed
        params["final_encoding"] = self.final_encoding
        return params
>>>>>>> 2af216fc

    def get_circuit(
        self,
        features: Union[ParameterVector, np.ndarray],
        parameters: Union[ParameterVector, np.ndarray],
    ) -> QuantumCircuit:
        """
        Generates and returns the circuit of the QEK feature map

        Args:
            features (Union[ParameterVector,np.ndarray]): Input vector of the features
                                                          from which the gate inputs are obtained.
            param_vec (Union[ParameterVector,np.ndarray]): Input vector of the parameters
                                                           from which the gate inputs are obtained.

        Return:
            Returns the QEK circuit in qiskit QuantumCircuit format
        """

        nfeatures = len(features)
        nparam = len(parameters)

        QC = QuantumCircuit(self.num_qubits)
        ioff = 0

        QC.h(range(self.num_qubits))

        # Loops through the layers
        for ilayer in range(self.num_layers):
            # Loops through the data encoding gates
            n_feature_loop = int(np.ceil(self.num_features / self.num_qubits))
            for i in range(n_feature_loop * self.num_qubits):
                if (i // self.num_qubits) % 2 == 0:
                    QC.rz(features[i % nfeatures], i % self.num_qubits)
                else:
                    QC.rx(features[i % nfeatures], i % self.num_qubits)

            # Single theta Ry gates
            for i in range(self.num_qubits):
                QC.ry(parameters[ioff % nparam], i)
                ioff = ioff + 1

            # Entangled theta CRZ gates
            if self.num_qubits > 2:
                if self.closed:
                    istop = self.num_qubits
                else:
                    istop = self.num_qubits - 1

                for i in range(istop):
                    QC.crz(parameters[ioff % nparam], i, (i + 1) % self.num_qubits)
                    ioff = ioff + 1

        if self.final_encoding:
            # Repeat encoding finally to make the previous rotations not redundant
            n_feature_loop = int(np.ceil(self.num_features / self.num_qubits))
            for i in range(n_feature_loop * self.num_qubits):
                if int(np.ceil(i / self.num_qubits)) % 2 == 0:
                    QC.rz(features[i % nfeatures], i % self.num_qubits)
                else:
                    QC.rx(features[i % nfeatures], i % self.num_qubits)

        return QC<|MERGE_RESOLUTION|>--- conflicted
+++ resolved
@@ -59,7 +59,6 @@
                 num_param += (self.num_qubits - 1) * self.num_layers
         return num_param
 
-<<<<<<< HEAD
     @property
     def parameter_bounds(self) -> np.ndarray:
         """The bounds of the trainable parameters of the QEK feature map."""
@@ -88,7 +87,6 @@
     def feature_bounds(self) -> np.ndarray:
         """The bounds of the features of the QEK feature map."""
         return np.array([[-np.pi, np.pi]] * self.num_features)
-=======
     def get_params(self, deep: bool = True) -> dict:
         """
         Returns hyper-parameters and their values of the QEK feature map
@@ -105,7 +103,6 @@
         params["closed"] = self.closed
         params["final_encoding"] = self.final_encoding
         return params
->>>>>>> 2af216fc
 
     def get_circuit(
         self,
