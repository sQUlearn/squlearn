--- conflicted
+++ resolved
@@ -8,13 +8,9 @@
 import numpy as np
 from sklearn.base import BaseEstimator
 
-<<<<<<< HEAD
-from ..expectation_operator.expectation_operator_base import ExpectationOperatorBase
+
+from ..observables.observable_base import ObservableBase
 from ..encoding_circuit.encoding_circuit_base import EncodingCircuitBase
-=======
-from ..observables.observable_base import ObservableBase
-from ..feature_map.feature_map_base import FeatureMapBase
->>>>>>> 8fdcbfd6
 from ..optimizers.optimizer_base import OptimizerBase, SGDMixin
 from ..util import Executor
 
@@ -45,13 +41,8 @@
 
     def __init__(
         self,
-<<<<<<< HEAD
         encoding_circuit: EncodingCircuitBase,
-        operator: Union[ExpectationOperatorBase, list[ExpectationOperatorBase]],
-=======
-        feature_map: FeatureMapBase,
         operator: Union[ObservableBase, list[ObservableBase]],
->>>>>>> 8fdcbfd6
         executor: Executor,
         loss: LossBase,
         optimizer: OptimizerBase,
