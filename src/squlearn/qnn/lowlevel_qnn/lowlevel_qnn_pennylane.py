--- conflicted
+++ resolved
@@ -120,18 +120,12 @@
         parameterized_quantum_circuit: EncodingCircuitBase,
         observable: Union[ObservableBase, list],
         executor: Executor,
-<<<<<<< HEAD
+        num_features: int,
         post_processing: Callable = None,
         caching: bool = True,
     ) -> None:
 
         super().__init__(parameterized_quantum_circuit, observable, executor, post_processing)
-=======
-        num_features: int,
-        caching: bool = True,
-    ) -> None:
-        super().__init__(parameterized_quantum_circuit, observable, executor)
->>>>>>> 1b0adcd9
 
         self._num_features = num_features
 
