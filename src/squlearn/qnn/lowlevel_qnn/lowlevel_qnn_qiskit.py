--- conflicted
+++ resolved
@@ -311,11 +311,8 @@
         parameterized_quantum_circuit: EncodingCircuitBase,
         operator: Union[ObservableBase, list],
         executor: Executor,
-<<<<<<< HEAD
+        num_features: int,
         post_processing: Callable = None,
-=======
-        num_features: int,
->>>>>>> 1b0adcd9
         caching=True,
         primitive: Union[str, None] = None,
     ) -> None:
