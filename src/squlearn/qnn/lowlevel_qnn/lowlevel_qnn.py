--- conflicted
+++ resolved
@@ -38,11 +38,7 @@
         post_processing: Callable = None,
         *args,
         **kwargs,
-<<<<<<< HEAD
-    ) -> Union[LowLevelQNNPennyLane, LowLevelQNNQiskit]:
-=======
     ) -> Union[LowLevelQNNPennyLane, LowLevelQNNQiskit, LowLevelQNNQulacs]:
->>>>>>> e9273b6a
 
         if executor.quantum_framework == "pennylane":
             if "primitive" in kwargs:
