"Low-level QNN Factory."

from typing import Callable, Union
from warnings import warn

from ...observables.observable_base import ObservableBase
from ...encoding_circuit.encoding_circuit_base import EncodingCircuitBase
from ...util import Executor

from .lowlevel_qnn_pennylane import LowLevelQNNPennyLane
from .lowlevel_qnn_qiskit import LowLevelQNNQiskit


class LowLevelQNN:
    """
    Low-level QNN factory, which creates the specific low-level QNN based on the quantum framework.

    Args:
        pqc (EncodingCircuitBase): The parameterized quantum circuit.
        observable (Union[ObservableBase, list]): The observable(s) to measure.
        executor (Executor): The executor for the quantum circuit.
        post_processing (Callable): Optional post processing function operating on the result dict
            after evaluate.
        *args: Additional arguments that are passed to the specific QNN.
        **kwargs: Additional keyword arguments that are passed to the specific QNN.

    Returns
        LowLevelQNNBase: The specific low-level QNN based on the quantum framework.
    """

    def __new__(
        cls,
        parameterized_quantum_circuit: EncodingCircuitBase,
        observable: Union[ObservableBase, list],
        executor: Executor,
<<<<<<< HEAD
        post_processing: Callable = None,
=======
        num_features: int,
>>>>>>> 1b0adcd9
        *args,
        **kwargs,
    ) -> Union[LowLevelQNNPennyLane, LowLevelQNNQiskit]:

        if executor.quantum_framework == "pennylane":
            if "primitive" in kwargs:
                if kwargs["primitive"] is not None:
                    warn("Primitive argument is not supported for PennyLane. Ignoring...")
                kwargs.pop("primitive")
            return LowLevelQNNPennyLane(
<<<<<<< HEAD
                parameterized_quantum_circuit,
                observable,
                executor,
                post_processing,
                *args,
                **kwargs,
            )
        elif executor.quantum_framework == "qiskit":
            return LowLevelQNNQiskit(
                parameterized_quantum_circuit,
                observable,
                executor,
                post_processing,
                *args,
                **kwargs,
=======
                parameterized_quantum_circuit, observable, executor, num_features, *args, **kwargs
            )
        elif executor.quantum_framework == "qiskit":
            return LowLevelQNNQiskit(
                parameterized_quantum_circuit, observable, executor, num_features, *args, **kwargs
>>>>>>> 1b0adcd9
            )
        else:
            raise RuntimeError("Quantum framework not supported")<|MERGE_RESOLUTION|>--- conflicted
+++ resolved
@@ -33,11 +33,8 @@
         parameterized_quantum_circuit: EncodingCircuitBase,
         observable: Union[ObservableBase, list],
         executor: Executor,
-<<<<<<< HEAD
+        num_features: int,
         post_processing: Callable = None,
-=======
-        num_features: int,
->>>>>>> 1b0adcd9
         *args,
         **kwargs,
     ) -> Union[LowLevelQNNPennyLane, LowLevelQNNQiskit]:
@@ -48,10 +45,10 @@
                     warn("Primitive argument is not supported for PennyLane. Ignoring...")
                 kwargs.pop("primitive")
             return LowLevelQNNPennyLane(
-<<<<<<< HEAD
                 parameterized_quantum_circuit,
                 observable,
                 executor,
+                num_features,
                 post_processing,
                 *args,
                 **kwargs,
@@ -61,16 +58,10 @@
                 parameterized_quantum_circuit,
                 observable,
                 executor,
+                num_features,
                 post_processing,
                 *args,
                 **kwargs,
-=======
-                parameterized_quantum_circuit, observable, executor, num_features, *args, **kwargs
-            )
-        elif executor.quantum_framework == "qiskit":
-            return LowLevelQNNQiskit(
-                parameterized_quantum_circuit, observable, executor, num_features, *args, **kwargs
->>>>>>> 1b0adcd9
             )
         else:
             raise RuntimeError("Quantum framework not supported")