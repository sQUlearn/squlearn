import numpy as np
from typing import Tuple, Union


def adjust_features(x: Union[np.ndarray, float], x_length: int) -> Tuple[np.ndarray, bool]:
    """Adjust the feature vector to the form [[]] if necessary.

    Args:
        x (np.ndarray): Input array.
        x_length (int): Dimension of the input array, e.g. feature dimension.

    Return:
        Adjusted feature array and a boolean flag for multiple inputs.
    """

    return _adjust_input(x, x_length, allow_single_array=False)


def adjust_parameters(x: np.ndarray, x_length: int) -> Tuple[np.ndarray, bool]:
    """Adjust the parameter vector to the form [[]] if necessary.

    In contrast to feature vectors, one dimensional parameters are not considered
    as multiple inputs.

    Args:
        x (np.ndarray): Input array.
        x_length (int): Dimension of the input array, e.g. feature dimension.

    Return:
        Adjusted parameter array and a boolean flag for multiple inputs.
    """

    return _adjust_input(x, x_length, allow_single_array=True)


def _adjust_input(
    x: Union[float, np.ndarray], x_length: int, allow_single_array: bool
) -> Tuple[np.ndarray, bool]:
    """Adjust the input to the form [[]] if necessary.

    If allow_single_array is True, a one dimensional array is not considered as multiple outputs.

    Args:
        x (np.ndarray): Input array.
        x_length (int): Dimension of the input array, e.g. feature dimension.
        allow_single_array (bool): If True, a one dimensional array is not considered as
                                   multiple outputs.

    Return:
        Adjusted input array and a boolean flag for multiple inputs.
    """
    multiple_inputs = False
    error = False
    shape = np.shape(x)

    if sum(shape) == 0 and x_length > 0:
        # Empty array although x_length not zero
        error = True
    elif shape == () and x_length == 1:
        # Single floating point number
        xx = np.array([[x]])
    elif len(shape) == 1:
        if x_length == 1:
            xx = np.array([np.array([xx]) for xx in x])
            if allow_single_array:
                multiple_inputs = shape[0] != 1
            else:
                multiple_inputs = True
        else:
            # We have a single multi dimensional x (e.g. parameter vector)
            if len(x) == x_length:
                xx = np.array([x])
            else:
                error = True
    elif len(shape) == 2:
        if shape[1] == x_length:
            xx = x
            multiple_inputs = True
        else:
            error = True
    else:
        error = True

    if error:
        raise ValueError("Wrong format of an input variable.")

    return convert_to_float64(xx), multiple_inputs


<<<<<<< HEAD
def convert_to_float64(x: Union[float, np.ndarray]) -> np.ndarray:
=======
def convert_to_float64(x: Union[float, np.ndarray, list]) -> np.ndarray:
>>>>>>> a8c708b6
    """Convert to float64 format, raise Error for complex values

    Args:
        x (Union[float, np.ndarray]): Data that is converted

    Returns:
        Converted numpy float64 array
    """
<<<<<<< HEAD
=======
    if not isinstance(x, np.ndarray):
        x = np.array(x)
>>>>>>> a8c708b6
    if x.dtype != np.float64:
        x = np.real_if_close(x)
        if np.iscomplexobj(x):
            raise ValueError(
                "Only real values for parameters and features are supported in sQUlearn!"
            )
        x = np.array(x, dtype=np.float64)

    return x


def to_tuple(x: Union[float, np.ndarray, list, tuple], flatten: bool = True) -> Tuple:
    """Function for converting data into hashable tuples

    Args:
        x (Union[float,np.ndarray,list,tuple]): Input data.

    Return:
        Flattened tuple of the input data
    """

    if flatten:

        def recursive_flatten(container):
            for i in container:
                if isinstance(i, (list, tuple, np.ndarray)):
                    for j in recursive_flatten(i):
                        yield j
                else:
                    yield i

        if isinstance(x, float):
            return tuple([x])
        elif len(np.shape(x)) == 1:
            return tuple(list(x))
        else:
            return tuple(recursive_flatten(x))

    else:

        def array_to_nested_tuple(arr):
            if isinstance(arr, (list, tuple, np.ndarray)):
                return tuple(array_to_nested_tuple(subarr) for subarr in arr)
            else:
                return arr

        if isinstance(x, (list, tuple, np.ndarray)):
            return array_to_nested_tuple(x)
        else:
            return tuple([x])<|MERGE_RESOLUTION|>--- conflicted
+++ resolved
@@ -87,11 +87,7 @@
     return convert_to_float64(xx), multiple_inputs
 
 
-<<<<<<< HEAD
-def convert_to_float64(x: Union[float, np.ndarray]) -> np.ndarray:
-=======
 def convert_to_float64(x: Union[float, np.ndarray, list]) -> np.ndarray:
->>>>>>> a8c708b6
     """Convert to float64 format, raise Error for complex values
 
     Args:
@@ -100,11 +96,8 @@
     Returns:
         Converted numpy float64 array
     """
-<<<<<<< HEAD
-=======
     if not isinstance(x, np.ndarray):
         x = np.array(x)
->>>>>>> a8c708b6
     if x.dtype != np.float64:
         x = np.real_if_close(x)
         if np.iscomplexobj(x):
