import numpy as np
import logging
from logging import handlers
import copy
from pathlib import Path
from hashlib import blake2b
from typing import Any, Union, List
import traceback
from dataclasses import asdict
import time
import dill as pickle
from packaging import version

from qiskit import QuantumCircuit
from qiskit.circuit import ParameterVector
from qiskit.primitives import Estimator as qiskit_primitives_Estimator
from qiskit.primitives import BackendEstimator as qiskit_primitives_BackendEstimator
from qiskit.primitives import Sampler as qiskit_primitives_Sampler
from qiskit.primitives import BackendSampler as qiskit_primitives_BackendSampler
from qiskit.primitives import BaseEstimator, BaseSampler
from qiskit.primitives.base import SamplerResult, EstimatorResult
from qiskit_aer import Aer
from qiskit_ibm_runtime import QiskitRuntimeService, Session
from qiskit.providers import Options
from qiskit.providers import JobV1 as Job
from qiskit.providers.backend import Backend
from qiskit.providers.jobstatus import JobStatus, JOB_FINAL_STATES
from qiskit_ibm_runtime import Estimator as qiskit_ibm_runtime_Estimator
from qiskit_ibm_runtime import Sampler as qiskit_ibm_runtime_Sampler
from qiskit_ibm_runtime.exceptions import IBMRuntimeError, RuntimeJobFailureError
from qiskit_ibm_runtime.options import Options as qiskit_ibm_runtime_Options
from qiskit.exceptions import QiskitError

import qiskit

if version.parse(qiskit.__version__) <= version.parse("0.45.0"):
    from qiskit.utils import algorithm_globals
from qiskit_algorithms.utils import algorithm_globals as qiskit_algorithm_globals

from pennylane.devices import Device as PennylaneDevice
from pennylane import QubitDevice
import pennylane as qml

from .execution import AutoSelectionBackend, ParallelEstimator, ParallelSampler


class Executor:
    """
    A class for executing quantum jobs on IBM Quantum systems or simulators.

    The Executor class is the central component of sQUlearn, responsible for running quantum jobs.
    Both high- and low-level methods utilize the Executor class to execute jobs seamlessly.
    It automatically creates the necessary primitives when they are required in the sQUlearn
    sub-program. The Executor takes care about session handling, result caching, and automatic
    restarts of failed jobs.

    The Estimator can be initialized with various objects that specify the execution environment,
    as for example a Qiskit backend either from IBM Quantum or a Aer simulator.

    A detailed introduction to the Executor can be found in the
    :doc:`User Guide: The Executor Class </user_guide/executor>`

    Args:
        execution (Union[str, Backend, QiskitRuntimeService, Session, BaseEstimator, BaseSampler]): The execution environment, possible inputs are:

                                                                                                                     * A string, that specifics the simulator
                                                                                                                       backend. For Qiskit this can be ``"qiskit"``,``"statevector_simulator"`` or ``"qasm_simulator"``.
                                                                                                                       For PennyLane this can be ``"pennylane"``, ``"default.qubit"``.
                                                                                                                     * A PennyLane device, to run the jobs with PennyLane (e.g. AWS Braket plugin for PennyLane)
                                                                                                                     * A Qiskit backend, to run the jobs on IBM Quantum
                                                                                                                       systems or simulators
                                                                                                                     * A list of Qiskit backends for automatic backend selection later on
                                                                                                                     * A QiskitRuntimeService, to run the jobs on the Qiskit Runtime service
                                                                                                                       In this case the backend has to be provided separately via ``backend=``
                                                                                                                     * A Session, to run the jobs on the Qiskit Runtime service
                                                                                                                     * A Estimator primitive (either simulator or Qiskit Runtime primitive)
                                                                                                                     * A Sampler primitive (either simulator or Qiskit Runtime primitive)

                                                                                                       Default is the initialization with PennyLane.
        backend (Union[Backend, str, None]): The backend that is used for the execution.
                                             Only mandatory if a service is provided.
        options_estimator (Union[Options, Options, None]): The options for the created estimator
                                                           primitives.
        options_sampler (Union[Options, Options, None]): The options for the created sampler
                                                         primitives.
        log_file (str): The name of the log file, if empty, no log file is created.
        caching (Union[bool, None]): Whether to cache the results of the jobs.
        cache_dir (str): The directory where to cache the results of the jobs.
        max_session_time (str): The maximum time for a session, similar input as in Qiskit.
        max_jobs_retries (int): The maximum number of retries for a job
            until the execution is aborted.
        wait_restart (int): The time to wait before restarting a job in seconds.
        shots (Union[int, None]): The number of initial shots that is used for the execution.
        seed (Union[int, None]): The seed that is used for finite samples in the execution.
        qpu_parallelization (Union[int, str, None]): The number of parallel executions on the QPU.
                                                     If set to ``"auto"``, the number of parallel
                                                     executions is automatically determined. If set
                                                     to ``None``, no parallelization is used.
                                                     Default is ``None``.
        auto_backend_mode (str): The mode for automatic backend selection. Possible values are:

                                    * ``"quality"``: Automatically selects the best backend for the provided circuit. This is the default value.
                                    * ``"speed"``: Automatically selects the backend with the smallest queue.

    Attributes:
    -----------

    Attributes:
        execution (str): String of the execution environment.
        backend (Backend): The backend that is used in the Executor.
        session (Session): The session that is used in the Executor.
        service (QiskitRuntimeService): The service that is used in the Executor.
        estimator (BaseEstimator): The Qiskit estimator primitive that is used in the Executor.
                                   Different to :meth:`get_estimator`,
                                   which creates a new estimator object with overwritten methods
                                   that runs everything through the Executor with
                                   :meth:`estimator_run`.
        sampler (BaseSampler): The Qiskit sampler primitive that is used in the Executor.
                               Different to :meth:`get_sampler`,
                               which creates a new sampler object with overwritten methods
                               that runs everything through the Executor with
                               :meth:`estimator_run`.
        shots (int): The number of shots that is used in the Executor.

    See Also:
       * :doc:`User Guide: The Executor Class </user_guide/executor>`
       * `Qiskit Runtime <https://quantum-computing.ibm.com/lab/docs/iql/runtime>`_
       * `Qsikit Primitives <https://qiskit.org/documentation/apidoc/primitives.html>`_

    **Example: Different PennyLane based initializations of the Executor**

    .. code-block:: python

       from squlearn import Executor
       import pennylane as qml

       # Executor with a PennyLane device (statevector)
       executor = Executor(qml.device("default.qubit"))

       # Executor with a PennyLane device (shot-based)
       executor = Executor(qml.device("default.qubit", shots=1000))

       # Executor with a PennyLane lightining device
       executor = Executor(qml.device("lightning.qubit"))

       # Executor with a AWS Braket device with 4 qubits (requires a valid AWS credential to be set)
       dev = qml.device("braket.aws.qubit", device_arn="arn:aws:braket:::device/quantum-simulator/amazon/sv1", wires=4)
       executor = Executor(dev)

    **Example: Different Qiskit based initializations of the Executor**

    .. code-block:: python

       from squlearn import Executor
       from qiskit_ibm_runtime import QiskitRuntimeService

       # Executor with a ideal simulator backend
       exec = Executor("statevector_simulator")

       # Executor with a shot-based simulator backend and 1000 shots
       exec = Executor("qasm_simulator")
       exec.set_shots(1000)

       # Executor with a IBM Quantum backend
       service = QiskitRuntimeService(channel="ibm_quantum", token="INSERT_YOUR_TOKEN_HERE")
       executor = Executor(service.get_backend('ibm_nairobi'))

       # Executor with a IBM Quantum backend and caching and logging
       service = QiskitRuntimeService(channel="ibm_quantum", token="INSERT_YOUR_TOKEN_HERE")
       executor = Executor(service.get_backend('ibm_nairobi'), caching=True,
                            cache_dir='cache', log_file="log.log")

    **Example: Get the Executor based Qiskit primitives**

    .. jupyter-execute::

       from squlearn import Executor

       # Initialize the Executor
       executor = Executor("statevector_simulator")

       # Get the Executor based Estimator - can be used as a normal Qiskit Estimator
       estimator = executor.get_estimator()

       # Get the Executor based Sampler - can be used as a normal Qiskit Sampler
       sampler = executor.get_sampler()


       # Run a circuit with the Executor based Sampler
       from qiskit.circuit.random import random_circuit
       circuit = random_circuit(2, 2, seed=1, measure=True).decompose(reps=1)
       job = sampler.run(circuit)
       result = job.result()

    **Example: Automatic backend selection**

    .. code-block:: python

       import numpy as np
       from squlearn import Executor
       from qiskit_ibm_runtime import QiskitRuntimeService
       from squlearn.encoding_circuit import ChebyshevRx
       from squlearn.kernel import FidelityKernel, QKRR

       # Executor is initialized with a service, and considers all available backends
       # (except simulators)
       service = QiskitRuntimeService(channel="ibm_quantum", token="INSERT_YOUR_TOKEN_HERE")
       executor = Executor(service, auto_backend_mode="quality")

       # Create a QKRR model with a FidelityKernel and the ChebyshevRx encoding circuit
       qkrr = QKRR(FidelityKernel(ChebyshevRx(4,1),executor))

       # Backend is automatically selected based on the encoding circuit
       # All the following functions will be executed on the selected backend
       X_train, y_train = np.array([[0.1],[0.2]]), np.array([0.1,0.2])
       qkrr.fit(X_train, y_train)

    **Example: QPU parallelization**

    .. jupyter-execute::

       from squlearn import Executor

       # All circuit executions are copied four times and are executed in parallel
       executor = Executor("statevector_simulator", qpu_parallelization=4)

       # The level of parallelization is determined automatically to reach a maximum
       # parallelization level of number of qubits of the backend divided by the number of qubits
       # of the circuit
       executor = Executor("statevector_simulator", qpu_parallelization="auto")


    Methods:
    --------
    """

    def __init__(
        self,
        execution: Union[
            str,
            Backend,
            List[Backend],
            QiskitRuntimeService,
            Session,
            BaseEstimator,
            BaseSampler,
            PennylaneDevice,
        ] = "pennylane",
        backend: Union[Backend, str, None] = None,
        options_estimator: Union[Options, qiskit_ibm_runtime_Options] = None,
        options_sampler: Union[Options, qiskit_ibm_runtime_Options] = None,
        log_file: str = "",
        caching: Union[bool, None] = None,
        cache_dir: str = "_cache",
        max_session_time: str = "8h",
        max_jobs_retries: int = 10,
        wait_restart: int = 1,
        shots: Union[int, None] = None,
        seed: Union[int, None] = None,
        qpu_parallelization: Union[int, str, None] = None,
        auto_backend_mode: str = "quality",
    ) -> None:
        # Default values for internal variables
        self._backend = None
        self._session = None
        self._service = None
        self._estimator = None
        self._sampler = None
        self._IBMQuantum = False
        self._session_active = False
        self._execution_origin = ""

        # Copy estimator options and make a dict
        self._options_estimator = options_estimator
        if self._options_estimator is None:
            self._options_estimator = {}

        # Copy sampler options and make a dict
        self._options_sampler = options_sampler
        if self._options_sampler is None:
            self._options_sampler = {}

        self._set_seed_for_primitive = seed
        self._pennylane_seed = seed
        if seed is not None:
            if version.parse(qiskit.__version__) <= version.parse("0.45.0"):
                algorithm_globals.random_seed = seed
            qiskit_algorithm_globals.random_seed = seed

        # Copy Executor options
        self._log_file = log_file
        self._caching = caching
        self._max_session_time = max_session_time
        self._max_jobs_retries = max_jobs_retries
        self._wait_restart = wait_restart
        self._qpu_parallelization = qpu_parallelization
        self._auto_backend_mode = auto_backend_mode

        self._backend_list = None

        if self._log_file != "":
            fh = handlers.RotatingFileHandler(
                self._log_file, maxBytes=(1048576 * 5), backupCount=100
            )
            log_format = logging.Formatter("%(asctime)s - %(name)s - %(levelname)s - %(message)s")
            fh.setFormatter(log_format)
            self._logger = logging.getLogger("executor")
            self._logger.addHandler(fh)
            self._logger.setLevel(logging.INFO)
        else:
            self._logger = logging.getLogger("executor")
            self._logger.setLevel(logging.INFO)

        if execution is None and backend is not None:
            # Only backend is given
            execution = backend

        self._quantum_framework = "qiskit"
        self._pennylane_device = None

        if isinstance(execution, str):
            # Execution is a string -> get backend
            if execution in ["qiskit", "statevector_simulator", "aer_simulator_statevector"]:
                execution = "aer_simulator_statevector"
                self._backend = Aer.get_backend(execution)
                if shots is None:
                    self._backend.options.shots = None
            elif execution in ["qasm_simulator", "aer_simulator"]:
                execution = "aer_simulator"
                self._backend = Aer.get_backend(execution)
                shots_backend = self._backend.options.shots
                if shots is None:
                    shots = shots_backend
            elif "ibm" in execution:
                raise ValueError(
                    "IBM backend are not supported by string input, since credentials are missing "
                    + execution
                )
            elif execution in ["pennylane", "default.qubit"]:
                self._quantum_framework = "pennylane"
                self._pennylane_device = qml.device("default.qubit")
                if shots is None:
                    shots = self._pennylane_device.shots.total_shots
            else:
                raise ValueError("Unknown backend string: " + execution)
            self._execution_origin = "Simulator"

        elif isinstance(execution, QubitDevice) or isinstance(execution, PennylaneDevice):
            self._quantum_framework = "pennylane"
            self._pennylane_device = execution

            if self._pennylane_seed is not None:
                if hasattr(self._pennylane_device, "_rng"):
                    self._pennylane_device._rng = np.random.default_rng(self._pennylane_seed)
                if hasattr(self._pennylane_device, "_prng_key"):
                    self._pennylane_device._prng_key = None

            if isinstance(self._pennylane_device.shots, qml.measurements.Shots):
                if len(self._pennylane_device.shots.shot_vector) > 2:
                    raise ValueError("Shot vector in PennyLane device is not supported yet!")
                else:
                    if shots is None:
                        shots = self._pennylane_device.shots.total_shots
            elif isinstance(self._pennylane_device.shots, int):
                if shots is None:
                    shots = self._pennylane_device.shots

        elif isinstance(execution, Backend):
            # Execution is a backend class
            if hasattr(execution, "service"):
                self._service = execution.service
            self._backend = execution
            self._execution_origin = "Backend"
            if shots is None:
<<<<<<< HEAD
                shots = self._backend.options.shots
                if self.is_statevector:
                    shots = None
        elif isinstance(execution, list):
            # Execution is a list of backends -> backands will be automatically selected
            if all(isinstance(exec, Backend) for exec in execution):
                self._backend = None
                self._backend_list = execution
                self._execution_origin = "BackendList"
                # Execution is a backend class
                if hasattr(execution[0], "service"):
                    self._service = execution[0].service
            else:
                raise ValueError("Only list of backends are supported!")
=======
                if hasattr(self._backend.options, "shots"):
                    shots = self._backend.options.shots
                    if self.is_statevector:
                        shots = None
>>>>>>> 4fa8c32a
        elif isinstance(execution, QiskitRuntimeService):
            self._service = execution
            if isinstance(backend, str):
                self._backend = self._service.get_backend(backend)
            elif isinstance(backend, Backend):
                self._backend = backend
            elif isinstance(backend, list):
                self._backend_list = backend
                self._backend = None
            elif backend is None:
                self._backend = None
                self._backend_list = self._service.backends()
            else:
                raise ValueError("Unknown backend type: " + backend)
            if shots is None and self._backend is not None:
                shots = self._backend.options.shots
                if self.is_statevector:
                    shots = None
            self._execution_origin = "QiskitRuntimeService"
        elif isinstance(execution, Session):
            # Execution is a active? session
            self._session = execution
            self._service = self._session.service
            self._backend = self._session.service.get_backend(self._session.backend())
            self._session_active = True
            self._execution_origin = "Session"
            if shots is None:
                shots = self._backend.options.shots
                if self.is_statevector:
                    shots = None
        elif isinstance(execution, BaseEstimator):
            self._estimator = execution
            if isinstance(self._estimator, qiskit_primitives_Estimator):
                # this is only a hack, there is no real backend in the Primitive Estimator class
                self._backend = Aer.get_backend("aer_simulator_statevector")
            elif isinstance(self._estimator, qiskit_primitives_BackendEstimator):
                self._backend = self._estimator._backend
                shots_estimator = self._estimator.options.get("shots", 0)
                if shots_estimator == 0:
                    if shots is None:
                        shots = 1024
                    self._estimator.set_options(shots=shots)
                else:
                    if shots is None:
                        shots = shots_estimator
            # Real Backend
            elif hasattr(self._estimator, "session"):
                self._session = self._estimator.session
                self._service = self._estimator.session.service
                self._backend = self._estimator.session.service.get_backend(
                    self._estimator.session.backend()
                )
                self._session_active = True
            else:
                raise RuntimeError("No backend found in the given Estimator Primitive!")

            if self._options_estimator is None:
                self._options_estimator = self._estimator.options
            else:
                self._estimator.options.update_options(**self._options_estimator)
            self._execution_origin = "Estimator"
        elif isinstance(execution, BaseSampler):
            self._sampler = execution

            if isinstance(self._sampler, qiskit_primitives_Sampler):
                # this is only a hack, there is no real backend in the Primitive Sampler class
                self._backend = Aer.get_backend("aer_simulator_statevector")
            elif isinstance(self._sampler, qiskit_primitives_BackendSampler):
                self._backend = self._sampler._backend
                shots_sampler = self._sampler.options.get("shots", 0)
                if shots_sampler == 0:
                    if shots is None:
                        shots = 1024
                    self._sampler.set_options(shots=shots)
                else:
                    if shots is None:
                        shots = shots_sampler
            elif hasattr(self._sampler, "session"):
                self._session = self._sampler.session
                self._service = self._sampler.session.service
                self._backend = self._sampler.session.service.get_backend(
                    self._sampler.session.backend()
                )
                self._session_active = True
            else:
                raise RuntimeError("No backend found in the given Sampler Primitive!")

            if self._options_sampler is None:
                self._options_sampler = self._sampler.options
            else:
                self._sampler.options.update_options(**self._options_sampler)
            self._execution_origin = "Sampler"
        else:
            raise ValueError("Unknown execution type: " + str(type(execution)))

        # Check if execution is on a remote backend
        if self.quantum_framework == "qiskit":
            if "ibm" in str(self._backend).lower() or "ibm" in str(self._backend_list).lower():
                if (
                    "fake" in str(self._backend).lower()
                    or "fake" in str(self._backend_list).lower()
                ):
                    self._remote = False
                else:
                    self._remote = True
            else:
                self._remote = False

            if self._backend_list is None:
                self._backend_list = [self._backend]
            else:
                if self._remote is False:
                    # If fake backends are given
                    # automatic backend selection is supported
                    # TODO: only fake backends are supported!
                    if (
                        "fake" not in str(self._backend).lower()
                        and "fake" not in str(self._backend_list).lower()
                    ):
                        raise ValueError(
                            "Automatic backend selection is only supported"
                            + " for IBM Quantum backends!"
                        )

        elif self.quantum_framework == "pennylane":
            if self._backend_list is not None:
                raise ValueError(
                    "Automatic backend selection is only supported for IBM Quantum backends!"
                )
            if self.qpu_parallelization:
                raise ValueError("QPU parallelization is not supported for PennyLane devices!")

            self._remote = not any(
                substring in str(self._pennylane_device)
                for substring in [
                    "default.qubit",
                    "default.mixed",
                    "default.clifford",
                    "Lightning Qubit",
                ]
            )
        else:
            raise RuntimeError("Unknown quantum framework!")

        # set initial shots
        self._shots = shots
        self.set_shots(shots)
        self._inital_num_shots = self.get_shots()

        if self._caching is None:
            self._caching = self._IBMQuantum

        if self._caching:
            self._cache = ExecutorCache(self._logger, cache_dir)

        self._logger.info(f"Executor initialized with {{}}".format(self.quantum_framework))
        if self._backend is not None:
            self._logger.info(f"Executor initialized with backend: {{}}".format(self._backend))
        if self._backend_list is not None:
            if len(self._backend_list) > 1:
                self._logger.info(
                    f"Executor initialized with backend list: {{}}".format(self._backend_list)
                )
        if self._service is not None:
            self._logger.info(f"Executor initialized with service: {{}}".format(self._service))
        if self._session is not None:
            self._logger.info(
                f"Executor initialized with session: {{}}".format(self._session.session_id)
            )
        if self._estimator is not None:
            self._logger.info(f"Executor initialized with estimator: {{}}".format(self._estimator))
        if self._sampler is not None:
            self._logger.info(f"Executor initialized with sampler: {{}}".format(self._sampler))
        self._logger.info(f"Executor intial shots: {{}}".format(self._inital_num_shots))

    @property
    def quantum_framework(self) -> str:
        """Return the quantum framework that is used in the executor."""
        return self._quantum_framework

    def pennylane_execute(self, pennylane_circuit: callable, *args, **kwargs):
        """
        Function for executing of PennyLane circuits with the Executor with caching and restarts

        Args:
            pennylane_circuit (callable): The PennyLane circuit function
            args: Arguments for the circuit
            kwargs: Keyword arguments for the circuit

        Returns:
            The result of the circuit
        """
        # Get hash value of the circuit
        if hasattr(pennylane_circuit, "hash"):
            hash_value = [pennylane_circuit.hash, args]
        else:
            hash_value = [hash(pennylane_circuit), args]

        # Helper function for execution
        def execute_circuit():
            return pennylane_circuit(*args, **kwargs)

        # Call function for cached execution
        return self._pennylane_execute_cached(execute_circuit, hash_value)

    def pennylane_execute_batched(
        self, pennylane_circuit: callable, arg_tuples: Union[list, tuple], **kwargs
    ) -> Union[np.array, list]:
        """
        Function for batched execution of PennyLane circuits.

        Args:
            pennylane_circuit (callable): The PennyLane circuit function
            arg_tuples (Union[list,tuple]): List of tuples with arguments for the circuit

        Returns
            Union[np.array,list]: List of results of the circuits
        """
        input_list = True
        if not isinstance(pennylane_circuit, list):
            pennylane_circuit = [pennylane_circuit]
            input_list = False

        if not isinstance(arg_tuples, list):
            arg_tuples = [arg_tuples]
            input_list = False

        if len(pennylane_circuit) != len(arg_tuples):
            raise ValueError("Length of pennylane_circuit and arg_tuples does not match")

        # Build tapes for batched execution and get the hash value of the circuits
        hash_value = ""
        batched_tapes = []
        for i, arg_tuple in enumerate(arg_tuples):
            pennylane_circuit[i].pennylane_circuit.construct(arg_tuple, kwargs)

            if hasattr(pennylane_circuit[i].pennylane_circuit, "hash"):
                hash_value += str(pennylane_circuit[i].pennylane_circuit.hash)
            else:
                hash_value += str(hash(pennylane_circuit[i].pennylane_circuit))

            batched_tapes.append(pennylane_circuit[i].pennylane_circuit.tape)

        hash_value = [hash_value, arg_tuples]

        # Helper function for execution
        def execute_tapes():
            return qml.execute(batched_tapes, self.backend)

        # Call function for cached execution
        if input_list:
            return self._pennylane_execute_cached(execute_tapes, hash_value)
        else:
            return self._pennylane_execute_cached(execute_tapes, hash_value)[0]

    def _pennylane_execute_cached(self, function: callable, hash_value: Union[str, int]):
        """
        Function for cached execution of PennyLane circuits with the Executor

        Args:
            function (callable): The function that is executed
            hash_value (Union[str,int]): Hash value for the caching

        Returns:
            The result of the circuit
        """
        success = False
        critical_error = False
        critical_error_message = None
        for repeat in range(self._max_jobs_retries):

            try:
                result = None
                cached = False
                if self._caching:

                    # Generate hash value for caching
                    hash_value_adjusted = self._cache.hash_variable(
                        [
                            "pennylane_execute",
                            hash_value,
                            self._pennylane_device.name,
                            self.shots,
                        ]
                    )

                    result = self._cache.get_file(hash_value_adjusted)
                    cached = True
                else:
                    hash_value_adjusted = None

                if result is None:
                    cached = False
                    if self._caching:
                        self._logger.info(
                            f"Execution of pennylane circuit function with hash value: {{}}".format(
                                hash_value_adjusted
                            )
                        )
                    else:
                        self._logger.info(f"Execution of pennylane circuit function")
                    # Execution of pennylane circuit function
                    result = function()
                    self._logger.info(f"Execution of pennylane circuit successful")
                elif self._caching:
                    self._logger.info(
                        f"Cached result found with hash value: {{}}".format(hash_value_adjusted)
                    )

                success = True

            except (
                NotImplementedError,
                RuntimeError,
                ValueError,
                NotImplementedError,
                TypeError,
                qml.numpy.NonDifferentiableError,
            ) as e:
                critical_error = True
                critical_error_message = e

            except Exception as e:
                if repeat == self._max_jobs_retries - 1:
                    critical_error = True
                    critical_error_message = e
                else:
                    self._logger.info(
                        f"Executor failed to run pennylane_execute because of unknown error!"
                    )
                    self._logger.info("Error message: {}".format(str(e)))
                    self._logger.info("Traceback: {}".format(str(traceback.format_exc())))
                    print("Executor failed to run pennylane_execute because of unknown error!")
                    print("Error message: {}".format(str(e)))
                    print("Traceback: {}".format(str(traceback.format_exc())))
                    print("Execution will be restarted")
                    success = False

            if success:
                break
            elif critical_error is False:
                self._logger.info(f"Restarting PennyLane execution")
                success = False

            if critical_error:
                self._logger.info(f"Critical error detected; abort execution")
                raise critical_error_message

        if success is not True:
            raise RuntimeError(
                f"Could not run job successfully after {{}} retries".format(self._max_jobs_retries)
            )

        if self._caching and not cached:
            self._cache.store_file(hash_value_adjusted, copy.copy(result))

        return result

    @property
    def execution(self) -> str:
        """Returns a string of the execution that is used to initialize the executor class."""
        return self._execution_origin

    @property
    def backend(self) -> Union[Backend, None, PennylaneDevice]:
        """Returns the backend that is used in the executor."""

        if self.quantum_framework == "qiskit":
            return self._backend
        elif self.quantum_framework == "pennylane":
            return self._pennylane_device
        else:
            raise RuntimeError("Unknown quantum framework!")

    @property
    def remote(self) -> bool:
        """Returns a boolean if the execution is on a remote backend."""
        return self._remote

    @property
    def backend_list(self) -> List[Backend]:
        """Returns the backend list that is used in the executor."""
        return self._backend_list

    @property
    def is_backend_chosen(self) -> bool:
        """Returns true if the backend has been chosen."""
        if self.backend is None:
            return False
        else:
            return True

    @property
    def qpu_parallelization(self) -> bool:
        """Returns true if the backend has been chosen."""
        return self._qpu_parallelization is not None

    @property
    def session(self) -> Session:
        """Returns the session that is used in the executor."""
        return self._session

    @property
    def service(self) -> QiskitRuntimeService:
        """Returns the service that is used in the executor."""
        return self._service

    @property
    def estimator(self) -> BaseEstimator:
        """Returns the estimator primitive that is used for the execution.

        This function created automatically estimators and checks for an expired session and
        creates a new one if necessary.
        Note that the run function is the same as in the Qiskit primitives, and
        does not support caching and restarts
        For this use :meth:`sampler_run` or :meth:`get_sampler`.

        The estimator that is created depends on the backend that is used for the execution.
        """

        if self.quantum_framework != "qiskit":
            raise RuntimeError("Estimator is only available for Qiskit backends")

        if self._estimator is not None:
            if self._session is not None and self._session_active is False:
                # Session is expired, create a new session and a new estimator
                self.create_session()
                self._estimator = qiskit_ibm_runtime_Estimator(
                    session=self._session, options=self._options_estimator
                )
            estimator = self._estimator
            initialize_parallel_estimator = not isinstance(estimator, ParallelEstimator)
        else:
            # Create a new Estimator
            shots = self.get_shots()
            initialize_parallel_estimator = True
            if self._IBMQuantum:
                if self._session is not None:
                    if self._session_active is False:
                        self.create_session()
                    self._estimator = qiskit_ibm_runtime_Estimator(
                        session=self._session, options=self._options_estimator
                    )
                elif self._service is not None:
                    # No session but service -> create a new session
                    self.create_session()
                    self._estimator = qiskit_ibm_runtime_Estimator(
                        session=self._session, options=self._options_estimator
                    )
                else:
                    raise RuntimeError(
                        "Missing Qiskit Runtime service for Sampler initialization!"
                    )
            else:
                if self.is_statevector:
                    # No session, no service, but state_vector simulator -> Estimator
                    self._estimator = qiskit_primitives_Estimator(options=self._options_estimator)
                    self._estimator.set_options(shots=self._shots)
                elif self._backend is None:
                    raise RuntimeError("Backend missing for Estimator initialization!")
                else:
                    # No session, no service and no state_vector simulator -> BackendEstimator
                    self._estimator = qiskit_primitives_BackendEstimator(
                        backend=self._backend, options=self._options_estimator
                    )
                    if shots is None:
                        shots = 1024

            if not self._options_estimator:
                self.set_shots(shots)

        # Generate a in-QPU parallelized estimator
        if self._qpu_parallelization is not None:
            if initialize_parallel_estimator:
                if isinstance(self._qpu_parallelization, str):
                    if self._qpu_parallelization == "auto":
                        self._estimator = ParallelEstimator(self._estimator, num_parallel=None)
                    else:
                        raise ValueError(
                            "Unknown qpu_parallelization value: " + self._qpu_parallelization
                        )
                elif isinstance(self._qpu_parallelization, int):
                    self._estimator = ParallelEstimator(
                        self._estimator, num_parallel=self._qpu_parallelization
                    )
                else:
                    raise ValueError(
                        "Unknown qpu_parallelization type: " + type(self._qpu_parallelization)
                    )

        estimator = self._estimator

        return estimator

    def clear_estimator_cache(self) -> None:
        """Function for clearing the cache of the estimator primitive to avoid memory overflow."""
        if self._estimator is not None:
            if isinstance(self._estimator, qiskit_primitives_Estimator) or isinstance(
                self._estimator, qiskit_primitives_BackendEstimator
            ):
                self._estimator._circuits = []
                self._estimator._observables = []
                self._estimator._parameters = []
                self._estimator._circuit_ids = {}
                self._estimator._observable_ids = {}

    @property
    def sampler(self) -> BaseSampler:
        """Returns the sampler primitive that is used for the execution.

        This function created automatically estimators and checks for an expired session and
        creates a new one if necessary.

        Note that the run function is the same as in the Qiskit primitives, and
        does not support caching, session handing, etc.
        For this use :meth:`sampler_run` or :meth:`get_sampler`.

        The sampler that is created depends on the backend that is used for the execution.
        """

        if self.quantum_framework != "qiskit":
            raise RuntimeError("Sampler is only available for Qiskit backends")

        if self._sampler is not None:
            if self._session is not None and self._session_active is False:
                # Session is expired, create a new one and a new estimator
                self.create_session()
                self._sampler = qiskit_ibm_runtime_Sampler(
                    session=self._session, options=self._options_sampler
                )
            sampler = self._sampler
            initialize_parallel_sampler = not isinstance(sampler, ParallelSampler)
        else:
            # Create a new Sampler
            shots = self.get_shots()
            initialize_parallel_sampler = True

            if self._IBMQuantum:
                if self._session is not None:
                    if self._session_active is False:
                        self.create_session()
                    self._sampler = qiskit_ibm_runtime_Sampler(
                        session=self._session, options=self._options_sampler
                    )

                elif self._service is not None:
                    # No session but service -> create a new session
                    self.create_session()
                    self._sampler = qiskit_ibm_runtime_Sampler(
                        session=self._session,
                        options=self._options_sampler,
                    )
                else:
                    raise RuntimeError(
                        "Missing Qiskit Runtime service for Sampler initialization!"
                    )
            else:
                if self.is_statevector:
                    # No session, no service, but state_vector simulator -> Sampler
                    self._sampler = qiskit_primitives_Sampler(options=self._options_sampler)
                    self._sampler.set_options(shots=self._shots)
                elif self._backend is None:
                    raise RuntimeError("Backend missing for Sampler initialization!")
                else:
                    # No session, no service and no state_vector simulator -> BackendSampler
                    self._sampler = qiskit_primitives_BackendSampler(
                        backend=self._backend, options=self._options_sampler
                    )
                    if shots is None:
                        shots = 1024

            if not self._options_sampler:
                self.set_shots(shots)

        # Generate a in-QPU parallelized sampler
        if self._qpu_parallelization is not None:
            if initialize_parallel_sampler:
                if isinstance(self._qpu_parallelization, str):
                    if self._qpu_parallelization == "auto":
                        self._sampler = ParallelSampler(self._sampler, num_parallel=None)
                    else:
                        raise ValueError(
                            "Unknown qpu_parallelization value: " + self._qpu_parallelization
                        )
                elif isinstance(self._qpu_parallelization, int):
                    self._sampler = ParallelSampler(
                        self._sampler, num_parallel=self._qpu_parallelization
                    )
                else:
                    raise ValueError(
                        "Unknown qpu_parallelization type: " + type(self._qpu_parallelization)
                    )

        sampler = self._sampler

        return sampler

    def clear_sampler_cache(self) -> None:
        """Function for clearing the cache of the sampler primitive to avoid memory overflow."""
        if self._sampler is not None:
            if isinstance(self._sampler, qiskit_primitives_Sampler) or isinstance(
                self._sampler, qiskit_primitives_BackendSampler
            ):
                self._sampler._circuits = []
                self._sampler._parameters = []
                self._sampler._circuit_ids = {}
                self._sampler._qargs_list = []

    def _primitive_run(
        self, run: callable, label: str, hash_value: Union[str, None] = None
    ) -> Job:
        """Run function that allow restarting, session handling and caching.

        Parent implementation that is used for both, Estimator and Sampler.

        Args:
            run (callable): Run function of the primitive
            label (str): Label that is used for logging.
            hash_value (str,None): Hash value that is used for caching.

        Returns:
            A qiskit job containing the results of the run.
        """
        success = False
        critical_error = False
        critical_error_message = None

        for repeat in range(self._max_jobs_retries):
            try:
                job = None
                cached = False
                if hash_value is not None and self._caching:
                    # TODO: except cache errors
                    job = self._cache.get_file(hash_value)

                if job is None:
                    # TODO: try and except errors
                    job = run()
                    self._logger.info(
                        f"Executor runs " + label + f" with job: {{}}".format(job.job_id())
                    )
                else:
                    self._logger.info(f"Cached job found with hash value: {{}}".format(hash_value))
                    cached = True

            except IBMRuntimeError as e:
                if '"code":1217' in e.message:
                    self._logger.info(
                        f"Executor failed to run "
                        + label
                        + f" because the session has been closed!"
                    )
                    self._session_active = False
                    continue

            except NotImplementedError as e:
                critical_error = True
                critical_error_message = e

            except QiskitError as e:
                critical_error = True
                critical_error_message = e

            except Exception as e:
                critical_error = True
                critical_error_message = e
                self._logger.info(
                    f"Executor failed to run " + label + f" because of unknown error!"
                )
                self._logger.info(f"Error message: {{}}".format(e))
                self._logger.info(f"Traceback: {{}}".format(traceback.format_exc()))

            # Wait for the job to complete
            if job is None:
                if "simulator" in self.backend_name:
                    critical_error = True
                    critical_error_message = RuntimeError("Failed to execute job on simulator!")
            else:
                if not cached:
                    status = JobStatus.QUEUED
                    last_status = None
                else:
                    status = JobStatus.DONE
                while status not in JOB_FINAL_STATES:
                    try:
                        status = job.status()
                        if status != last_status:
                            self._logger.info(f"Job status: {{}}".format(status))
                        last_status = status
                    except Exception as e:
                        self._logger.info(
                            f"Executor failed to get job status because of unknown error!"
                        )
                        self._logger.info(f"Error message: {{}}".format(e))
                        self._logger.info(f"Traceback: {{}}".format(traceback.format_exc()))
                        break

                    if self._IBMQuantum:
                        time.sleep(1)
                    else:
                        time.sleep(0.01)

                # Job is completed, check if it was successful
                if status == JobStatus.ERROR:
                    self._logger.info(f"Failed executation of the job!")
                    try:
                        self._logger.info(f"Error message: {{}}".format(job.error_message()))
                    except Exception as e:
                        try:
                            job.result()
                        except Exception as e2:
                            pass
                            critical_error = True
                            critical_error_message = e2
                elif status == JobStatus.CANCELLED:
                    self._logger.info(f"Job has been manually cancelled, and is resubmitted!")
                    self._logger.info(
                        f"To stop resubmitting the job, cancel the execution script first."
                    )
                else:
                    success = True
                    result_success = False
                    for retry_result in range(3):
                        # check if result is available
                        try:
                            result = job.result()
                            result_success = True
                        except RuntimeJobFailureError as e:
                            self._logger.info(f"Executor unable to retriev job result!")
                            self._logger.info(f"Error message: {{}}".format(e))
                        except Exception as e:
                            self._logger.info(
                                f"Executor failed to get job result because of unknown error!"
                            )
                            self._logger.info(f"Error message: {{}}".format(e))
                            self._logger.info(f"Traceback: {{}}".format(traceback.format_exc()))
                        if result_success:
                            break
                        else:
                            self._logger.info(f"Retrying to get job result")
                            time.sleep(self._wait_restart)

            if success and result_success:
                break
            elif critical_error is False:
                self._logger.info(f"Restarting " + label + f" run")
                success = False
                result_success = False

            if critical_error:
                self._logger.info(f"Critical error detected; abort execution")
                raise critical_error_message

        if success is not True:
            raise RuntimeError(
                f"Could not run job successfully after {{}} retries".format(self._max_jobs_retries)
            )

        if self._caching and not cached:
            job_pickle = copy.copy(job)
            # remove _future and _function from job since this creates massive file sizes
            # and the information is not really needed.
            job_pickle._future = None
            job_pickle._function = None
            job_pickle._api_client = None
            job_pickle._service = None
            job_pickle._ws_client_future = None
            job_pickle._ws_client = None
            try:
                job_pickle._backend = str(job.backend())
            except (QiskitError, AttributeError):
                job_pickle._backend = str(self.backend)

            # overwrite result function with the obtained result
            def result_():
                return result

            job_pickle.result = result_
            self._cache.store_file(hash_value, job_pickle)
            self._logger.info(f"Stored job in cache with hash value: {{}}".format(hash_value))

        return job

    def estimator_run(self, circuits, observables, parameter_values=None, **kwargs: Any) -> Job:
        """
        Function similar to the Qiskit Sampler run function, but this one includes caching,
        automatic session handling, and restarts of failed jobs.

        Args:
            circuits: Quantum circuits to execute.
            observables: Observable to measure.
            parameter_values: Values for the parameters in circuits.
            kwargs (Any): Additional arguments that are passed to the estimator.

        Returns:
            A qiskit job containing the results of the run.
        """

        # Checks and handles in-circuit measurements in the circuit
        containes_incircuit_measurement = False
        if isinstance(circuits, QuantumCircuit):
            containes_incircuit_measurement = check_for_incircuit_measurements(
                circuits, mode="clbits"
            )
        else:
            for circuit in circuits:
                containes_incircuit_measurement = (
                    containes_incircuit_measurement
                    or check_for_incircuit_measurements(circuit, mode="clbits")
                )

        if containes_incircuit_measurement:
            if self.shots is None:
                raise ValueError(
                    "In-circuit measurements with the Estimator are only possible with shots."
                )
            else:
                if self.is_statevector:
                    self._swapp_to_BackendPrimitive("estimator")

        # Set seed for the primitive
        instance_estimator = self.estimator
        if isinstance(self.estimator, ParallelEstimator):
            instance_estimator = self.estimator._estimator
        if isinstance(instance_estimator, qiskit_primitives_BackendEstimator):
            if self._set_seed_for_primitive is not None:
                kwargs["seed_simulator"] = self._set_seed_for_primitive
                self._set_seed_for_primitive += 1
        elif isinstance(instance_estimator, qiskit_primitives_Estimator):
            if self._set_seed_for_primitive is not None:
                self.estimator.set_options(seed=self._set_seed_for_primitive)
                self._set_seed_for_primitive += 1

        def run():
            return self.estimator.run(circuits, observables, parameter_values, **kwargs)

        if self._caching:
            # Generate hash value for caching
            hash_value = self._cache.hash_variable(
                [
                    "estimator",
                    circuits,
                    observables,
                    parameter_values,
                    kwargs,
                    self._options_estimator,
                    self._backend,
                    self.get_shots(),
                ]
            )
        else:
            hash_value = None

        return self._primitive_run(run, "estimator", hash_value)

    def _swapp_to_BackendPrimitive(self, primitive: str):
        """Helperfunction for swapping to the BackendPrimitive for the Executor.

        Args:
            primitive (str): The primitive to swap to. Either "estimator" or "sampler"
        """
        if self.is_statevector and self._shots is not None:

            if primitive == "estimator":
                self._estimator = qiskit_primitives_BackendEstimator(
                    backend=self._backend, options=self._options_estimator
                )
                self._logger.info(
                    "Changed from the Estimator() to the BackendEstimator() primitive"
                )
                self.set_shots(self._shots)

            elif primitive == "sampler":
                self._sampler = qiskit_primitives_BackendSampler(
                    backend=self._backend, options=self._options_sampler
                )
                self._logger.info("Changed from the Sampler() to the BackendSampler() primitive")
                self.set_shots(self._shots)
            else:
                raise ValueError("Unknown primitive type: " + primitive)

        else:
            raise ValueError(
                "Swapping to BackendPrimitive is only possible for "
                + "statevector simulator with shots"
            )

    def sampler_run(self, circuits, parameter_values=None, **kwargs: Any) -> Job:
        """
        Function similar to the Qiskit Sampler run function, but this one includes caching,
        automatic session handling, and restarts of failed jobs.

        Args:
            circuits: Quantum circuits to execute.
            parameter_values: Values for the parameters in circuits.
            kwargs (Any): Additional arguments that are passed to the estimator.

        Returns:
            A qiskit job containing the results of the run.
        """

        # Check and handle conditions in the circuit
        circuits_contains_conditions = False
        if isinstance(circuits, QuantumCircuit):
            circuits_contains_conditions = check_for_incircuit_measurements(
                circuits, mode="condition"
            )
        else:
            for circuit in circuits:
                circuits_contains_conditions = (
                    circuits_contains_conditions
                    or check_for_incircuit_measurements(circuit, mode="condition")
                )
        if circuits_contains_conditions:
            if self.shots is None:
                raise ValueError("Conditioned gates on the Sampler are only possible with shots!")
            else:
                if self.is_statevector:
                    self._swapp_to_BackendPrimitive("sampler")

        # Set seed for the primitive
        instance_sampler = self.sampler
        if isinstance(self.sampler, ParallelSampler):
            instance_sampler = self.sampler._sampler
        if isinstance(instance_sampler, qiskit_primitives_BackendSampler):
            if self._set_seed_for_primitive is not None:
                kwargs["seed_simulator"] = self._set_seed_for_primitive
                self._set_seed_for_primitive += 1
        elif isinstance(instance_sampler, qiskit_primitives_Sampler):
            if self._set_seed_for_primitive is not None:
                self.sampler.set_options(seed=self._set_seed_for_primitive)
                self._set_seed_for_primitive += 1

        def run():
            return self.sampler.run(circuits, parameter_values, **kwargs)

        if self._caching:
            # Generate hash value for caching
            hash_value = self._cache.hash_variable(
                [
                    "sampler",
                    circuits,
                    parameter_values,
                    kwargs,
                    self._options_sampler,
                    self._backend,
                    self.get_shots(),
                ]
            )
        else:
            hash_value = None

        return self._primitive_run(run, "sampler", hash_value)

    def get_estimator(self):
        """
        Returns a Estimator primitive that overwrites the Qiskit Estimator primitive.
        This Estimator runs all executions through the Executor and
        includes result caching, automatic session handling, and restarts of failed jobs.
        """
        return ExecutorEstimator(executor=self, options=self._options_estimator)

    def get_sampler(self):
        """
        Returns a Sampler primitive that overwrites the Qiskit Sampler primitive.
        This Sampler runs all executions through the Executor and
        includes result caching, automatic session handling, and restarts of failed jobs.
        """
        return ExecutorSampler(executor=self, options=self._options_sampler)

    @property
    def optree_executor(self) -> str:
        """A string that indicates which executor is used for OpTree execution."""
        if self._estimator is not None:
            return "estimator"
        elif self._sampler is not None:
            return "sampler"
        else:  #  default if nothing is set -> use estimator
            return "estimator"

    def qiskit_execute(self, run_input, **options):
        """Routine that runs the given circuits on the backend.

        Args:
            run_input: An object to run on the backend (typically a circuit).
            options: Additional arguments that are passed to the backend.

        Return:
            The Qiskit job object from the run.
        """
        return self.backend.run(run_input, **options)

    def set_shots(self, num_shots: Union[int, None]) -> None:
        """Sets the number shots for the next evaluations.

        Args:
            num_shots (int or None): Number of shots that are set
        """
        self._shots = num_shots

        self._logger.info("Set shots to {}".format(num_shots))

        # Update shots in backend
        if num_shots is None:
            num_shots = 0

        if self.quantum_framework == "pennylane":

            if self._pennylane_device is not None:
                if isinstance(self._pennylane_device.shots, qml.measurements.Shots):
                    if num_shots == 0:
                        self._pennylane_device._shots = qml.measurements.Shots(None)
                    else:
                        self._pennylane_device._shots = qml.measurements.Shots(num_shots)
                elif (
                    isinstance(self._pennylane_device.shots, int)
                    or self._pennylane_device.shots is None
                ):
                    if num_shots == 0:
                        self._pennylane_device._shots = None
                    else:
                        self._pennylane_device._shots = num_shots

        elif self.quantum_framework == "qiskit":

            # Update shots in backend
            if self._backend is not None:
                if self.is_statevector:
                    self._backend.options.shots = num_shots

            # Update shots in estimator primitive
            if self._estimator is not None:
                if isinstance(self._estimator, qiskit_primitives_Estimator):
                    if num_shots == 0:
                        self._estimator.set_options(shots=None)
                    else:
                        self._estimator.set_options(shots=num_shots)
                    try:
                        self._options_estimator["shots"] = num_shots
                    except:
                        pass  # no option available
                elif isinstance(self._estimator, qiskit_primitives_BackendEstimator):
                    self._estimator.set_options(shots=num_shots)
                    try:
                        self._options_estimator["shots"] = num_shots
                    except:
                        pass  # no option available
                elif isinstance(self._estimator, qiskit_ibm_runtime_Estimator):
                    execution = self._estimator.options.get("execution")
                    execution["shots"] = num_shots
                    self._estimator.set_options(execution=execution)
                    try:
                        self._options_estimator["execution"]["shots"] = num_shots
                    except:
                        pass  # no options_estimator or no execution in options_estimator
                elif isinstance(self._estimator, ParallelEstimator):
                    self._estimator.shots = num_shots
                else:
                    raise RuntimeError("Unknown estimator type!")

            # Update shots in sampler primitive
            if self._sampler is not None:
                if isinstance(self._sampler, qiskit_primitives_Sampler):
                    if num_shots == 0:
                        self._sampler.set_options(shots=None)
                    else:
                        self._sampler.set_options(shots=num_shots)
                    try:
                        self._options_sampler["shots"] = num_shots
                    except:
                        pass  # no option available
                elif isinstance(self._sampler, qiskit_primitives_BackendSampler):
                    self._sampler.set_options(shots=num_shots)
                    try:
                        self._options_sampler["shots"] = num_shots
                    except:
                        pass  # no option available
                elif isinstance(self._sampler, qiskit_ibm_runtime_Sampler):
                    execution = self._sampler.options.get("execution")
                    execution["shots"] = num_shots
                    self._sampler.set_options(execution=execution)
                    try:
                        self._options_sampler["execution"]["shots"] = num_shots
                    except:
                        pass  # no options_sampler or no execution in options_sampler
                elif isinstance(self._sampler, ParallelSampler):
                    self._sampler.shots = num_shots
                else:
                    raise RuntimeError("Unknown sampler type!")
        else:
            raise RuntimeError("Unknown quantum framework!")

    def get_shots(self) -> int:
        """Getter for the number of shots.

        Returns:
            Returns the number of shots that are used for the current evaluation.
        """
        shots = self._shots

        if self.quantum_framework == "pennylane":

            if self._pennylane_device is not None:
                if isinstance(self._pennylane_device.shots, qml.measurements.Shots):
                    shots = self._pennylane_device.shots.total_shots
                elif (
                    isinstance(self._pennylane_device.shots, int)
                    or self._pennylane_device.shots is None
                ):
                    shots = self._pennylane_device.shots
            else:
                return None  # No shots available

        elif self.quantum_framework == "qiskit":

            if self._estimator is not None or self._sampler is not None:
                shots_estimator = 0
                shots_sampler = 0
                if self._estimator is not None:
                    if isinstance(self._estimator, qiskit_primitives_Estimator):
                        shots_estimator = self._estimator.options.get("shots", 0)
                    elif isinstance(self._estimator, qiskit_primitives_BackendEstimator):
                        shots_estimator = self._estimator.options.get("shots", 0)
                    elif isinstance(self._estimator, qiskit_ibm_runtime_Estimator):
                        execution = self._estimator.options.get("execution")
                        shots_estimator = execution["shots"]
                    elif isinstance(self._estimator, ParallelEstimator):
                        shots_estimator = self._estimator.shots
                    else:
                        raise RuntimeError("Unknown estimator type!")

                if self._sampler is not None:
                    if isinstance(self._sampler, qiskit_primitives_Sampler):
                        shots_sampler = self._sampler.options.get("shots", 0)
                    elif isinstance(self._sampler, qiskit_primitives_BackendSampler):
                        shots_sampler = self._sampler.options.get("shots", 0)
                    elif isinstance(self._sampler, qiskit_ibm_runtime_Sampler):
                        execution = self._sampler.options.get("execution")
                        shots_sampler = execution["shots"]
                    elif isinstance(self._sampler, ParallelSampler):
                        shots_sampler = self._sampler.shots
                    else:
                        raise RuntimeError("Unknown sampler type!")

                if self._estimator is not None and self._sampler is not None:
                    if shots_estimator != shots_sampler:
                        raise ValueError(
                            "The number of shots of the given \
                                        Estimator and Sampler is not equal!"
                        )
                if shots_estimator is None:
                    shots_estimator = 0
                if shots_sampler is None:
                    shots_sampler = 0

                shots = max(shots_estimator, shots_sampler)
            elif self._backend is not None:
                if self.is_statevector:
                    shots = self._backend.options.shots
            else:
                return None  # No shots available
        else:
            raise RuntimeError("Unknown quantum framework!")

        if shots == 0:
            shots = None

        self._shots = shots
        return shots

    def reset_shots(self) -> None:
        """Resets the shots to the initial values when the executor was created."""
        self.set_shots(self._inital_num_shots)

    @property
    def shots(self) -> int:
        """Number of shots in the execution."""
        return self.get_shots()

    def create_session(self):
        """Creates a new session, is called automatically."""

        if self.quantum_framework != "qiskit":
            raise RuntimeError("Session can only be created for Qiskit framework!")

        if self._service is not None:
            if self._backend is not None:
                self._session = Session(
                    self._service, backend=self._backend, max_time=self._max_session_time
                )
            else:
                raise RuntimeError("Session can not started because of missing backend!")
            self._session_active = True
            self._logger.info(f"Executor created a new session.")
        else:
            raise RuntimeError("Session can not started because of missing service!")

    def close_session(self):
        """Closes the current session, is called automatically."""

        if self.quantum_framework != "qiskit":
            raise RuntimeError("Session can only be closed for Qiskit framework!")

        if self._session is not None:
            self._logger.info(f"Executor closed session: {{}}".format(self._session.session_id))
            self._session.close()
            self._session = None
        else:
            raise RuntimeError("No session found!")

    def __del__(self):
        """Terminate the session in case the executor is deleted"""
        if self._session is not None:
            try:
                self.close_session()
            except:
                pass

    def set_options_estimator(self, **fields):
        """Set options values for the estimator.

        Args:
            **fields: The fields to update the options
        """
        self.estimator.set_options(**fields)
        self._options_estimator = self.estimator.options

    def set_options_sampler(self, **fields):
        """Set options values for the sampler.

        Args:
            **fields: The fields to update the options
        """
        self.sampler.set_options(**fields)
        self._options_sampler = self.sampler.options

    def set_primitive_options(self, **fields):
        """Set options values for the estimator and sampler primitive.

        Args:
            **fields: The fields to update the options
        """
        self.set_options_estimator(**fields)
        self.set_options_sampler(**fields)

    def reset_options_estimator(self, options: Union[Options, qiskit_ibm_runtime_Options]):
        """
        Overwrites the options for the estimator primitive.

        Args:
            options: Options for the estimator
        """
        self._options_estimator = options

        if isinstance(options, qiskit_ibm_runtime_Options):
            self.estimator._options = asdict(options)
        else:
            self.estimator._run_options = Options()
            self.estimator._run_options.update_options(**options)

    def reset_options_sampler(self, options: Union[Options, qiskit_ibm_runtime_Options]):
        """
        Overwrites the options for the sampler primitive.

        Args:
            options: Options for the sampler
        """
        self._options_sampler = options

        if isinstance(options, qiskit_ibm_runtime_Options):
            self.sampler._options = asdict(options)
        else:
            self.sampler._run_options = Options()
            self.sampler._run_options.update_options(**options)

    def reset_options(self, options: Union[Options, qiskit_ibm_runtime_Options]):
        """
        Overwrites the options for the sampler and estimator primitive.

        Args:
            options: Options for the sampler and estimator
        """
        self.reset_options_estimator(options)
        self.reset_options_sampler(options)

    def set_seed_for_primitive(self, seed: int = 0):
        """Set options values for the estimator run.

        Args:
            **fields: The fields to update the options
        """

        self._set_seed_for_primitive = seed

    def select_backend(self, circuit, **options):
        from ..encoding_circuit.encoding_circuit_base import (
            EncodingCircuitBase,
        )  # check why not outside
        from ..encoding_circuit.transpiled_encoding_circuit import TranspiledEncodingCircuit

        # todo implement options:

        min_num_qubits = options.get("min_num_qubits", None)
        max_num_qubits = options.get("max_num_qubits", None)
        cost_function = options.get("cost_function", None)
        optimization_level = options.get("optimization_level", 3)
        n_trials_transpile = options.get("n_trials_transpile", 1)
        call_limit = options.get("call_limit", int(3e7))
        verbose = options.get("verbose", False)
        logger = self._logger

        AutoSelBack = AutoSelectionBackend(
            backends_to_use=self.backend_list,
            min_num_qubits=min_num_qubits,
            max_num_qubits=max_num_qubits,
            cost_function=cost_function,
            optimization_level=optimization_level,
            n_trials_transpile=n_trials_transpile,
            call_limit=call_limit,
            verbose=verbose,
            logger=logger,
        )

        mode = options.get("mode", self._auto_backend_mode)
        useHQAA = options.get("useHQAA", False)

        if isinstance(self._qpu_parallelization, int):
            if isinstance(circuit, QuantumCircuit):
                real_circuit = circuit

            elif isinstance(circuit, EncodingCircuitBase):
                x = ParameterVector("x", circuit.num_features)
                p = ParameterVector("p", circuit.num_parameters)
                real_circuit = circuit.get_circuit(x, p)
            else:
                raise ValueError("Circuit has to be a QuantumCircuit or EncodingCircuitBase")

            # create the circuit
            mapped_circuit = real_circuit.copy()

            # duplicate the circuit
            for _ in range(self._qpu_parallelization - 1):
                mapped_circuit.tensor(real_circuit, inplace=True)

            info, transpiled_circuit, backend = AutoSelBack.evaluate(
                mapped_circuit, mode=mode, useHQAA=useHQAA
            )

            return_circ = circuit

        else:
            if isinstance(circuit, QuantumCircuit):
                info, transpiled_circuit, backend = AutoSelBack.evaluate(
                    circuit, mode=mode, useHQAA=useHQAA
                )
                return_circ = transpiled_circuit

            elif isinstance(circuit, EncodingCircuitBase):
                info = None
                transpiled_circuit = None
                backend = None

                def helper_function(qiskit_circuit, backend_dummy):
                    nonlocal info, transpiled_circuit, backend
                    info, transpiled_circuit, backend = AutoSelBack.evaluate(
                        qiskit_circuit, mode=mode, useHQAA=useHQAA
                    )
                    return transpiled_circuit

                return_circ = TranspiledEncodingCircuit(circuit, backend, helper_function)

            else:
                raise ValueError("Circuit has to be a QuantumCircuit or EncodingCircuitBase")

        self.set_backend(backend)

        return return_circ, info

    def set_backend(self, backend: Backend):
        """Sets the backend that is used for the execution.

        Args:
            backend (Backend): Backend that is used for the execution.
        """

        shots = self.get_shots()
        self._backend = backend
        self._backend.options.shots = shots

        self._logger.info(f"Executor uses the backend: {{}}".format(str(self._backend)))

        # Check if execution is on a remote IBM backend
        if "ibm" in str(self._backend).lower() or "ibm" in str(self._backend_list).lower():
            if "fake" in str(self._backend).lower() or "fake" in str(self._backend_list).lower():
                self._remote = False
            else:
                self._remote = True
        else:
            self._remote = False

    def unset_backend(self):
        """Unsets the backend that is used for the execution."""
        self._backend = None

    @property
    def backend_name(self) -> str:
        """Returns the name of the backend."""
        try:
            return self._backend.configuration().backend_name
        except AttributeError:
            try:
                return self._backend.name
            except AttributeError:
                return str(self._backend)

    @property
    def is_statevector(self) -> bool:
        """Returns True if the backend is a statevector simulator."""

        if self.quantum_framework == "qiskit":
            return "statevector" in self.backend_name
        elif self.quantum_framework == "pennylane":

            statevector_device = False
            if "default.qubit" in self._pennylane_device.name:
                statevector_device = True
            if "default.clifford" in self._pennylane_device.name:
                statevector_device = True
            if "Lightning Qubit" in self._pennylane_device.name:
                statevector_device = True

            return statevector_device
        else:
            raise RuntimeError("Unknown quantum framework!")


class ExecutorEstimator(BaseEstimator):
    """
    Special Estimator Primitive that uses the Executor service.

    Usefull for automatic restarting sessions and caching results.
    The object is created by the Executor method get_estimator()

    Args:
        executor (Executor): The executor service to use
        options: Options for the estimator

    """

    def __init__(self, executor: Executor, options=None):
        if isinstance(options, Options) or isinstance(options, qiskit_ibm_runtime_Options):
            try:
                options_ini = copy.deepcopy(options).__dict__
            except:
                options_ini = asdict(copy.deepcopy(options))
        else:
            options_ini = options

        super().__init__(options=options_ini)
        self._executor = executor

    def _call(
        self,
        circuits,
        observables,
        parameter_values=None,
        **run_options,
    ) -> EstimatorResult:
        """Has to be passed through, otherwise python will complain about the abstract method.
        Input arguments are the same as in Qiskit's estimator.call()
        """
        return self._executor.estimator._call(
            circuits, observables, parameter_values, **run_options
        )

    def _run(
        self,
        circuits,
        observables,
        parameter_values,
        **run_options,
    ) -> Job:
        """Has to be passed through, otherwise python will complain about the abstract method.
        Input arguments are the same as in Qiskit's estimator.run().
        """
        return self._executor.estimator_run(
            circuits=circuits,
            observables=observables,
            parameter_values=parameter_values,
            **run_options,
        )

    def run(
        self,
        circuits,
        observables,
        parameter_values=None,
        **run_options,
    ) -> Job:
        """
        Overwrites the sampler primitive run method, to evaluate expectation values.
        Uses the Executor class for automatic session handling.

        Input arguments are the same as in Qiskit's estimator.run()

        """
        return self._executor.estimator_run(
            circuits=circuits,
            observables=observables,
            parameter_values=parameter_values,
            **run_options,
        )

    @property
    def circuits(self):
        """Quantum circuits that represents quantum states.

        Returns:
            The quantum circuits.
        """
        return tuple(self._executor.estimator.circuits)

    @property
    def observables(self):
        """Observables to be estimated.

        Returns:
            The observables.
        """
        return tuple(self._executor.estimator.observables)

    @property
    def parameters(self):
        """Parameters of the quantum circuits.

        Returns:
            Parameters, where ``parameters[i][j]`` is the j-\ :spelling:word:`th` parameter of the
            i-th circuit.
        """
        return tuple(self._executor.estimator.parameters)

    @property
    def options(self) -> Options:
        """Return options values for the estimator.

        Returns:
            options
        """
        return self._executor.estimator.options

    def clear_cache(self):
        self._executor.clear_estimator_cache()

    def set_options(self, **fields):
        """Set options values for the estimator.

        Args:
            **fields: The fields to update the options
        """
        self._executor.estimator.set_options(**fields)
        self._executor._options_estimator = self._executor.estimator.options


class ExecutorSampler(BaseSampler):
    """
    Special Sampler Primitive that uses the Executor service.

    Useful for automatic restarting sessions and caching the results.
    The object is created by the executor method get_sampler()

    Args:
        executor (Executor): The executor service to use
        options: Options for the sampler

    """

    def __init__(self, executor: Executor, options=None):
        if isinstance(options, Options) or isinstance(options, qiskit_ibm_runtime_Options):
            try:
                options_ini = copy.deepcopy(options).__dict__
            except:
                options_ini = asdict(copy.deepcopy(options))
        else:
            options_ini = options

        super().__init__(options=options_ini)
        self._executor = executor

    def run(
        self,
        circuits,
        parameter_values=None,
        **run_options,
    ) -> Job:
        """
        Overwrites the sampler primitive run method, to evaluate circuits.
        Uses the Executor class for automatic session handling.

        Input arguments are the same as in Qiskit's sampler.run()

        """
        return self._executor.sampler_run(
            circuits=circuits,
            parameter_values=parameter_values,
            **run_options,
        )

    def _run(
        self,
        circuits,
        parameter_values=None,
        **run_options,
    ) -> Job:
        """
        Overwrites the sampler primitive run method, to evaluate circuits.
        Uses the Executor class for automatic session handling.

        Input arguments are the same as in Qiskit's sampler.run()

        """
        return self._executor.sampler_run(
            circuits=circuits,
            parameter_values=parameter_values,
            **run_options,
        )

    def _call(
        self,
        circuits,
        parameter_values=None,
        **run_options,
    ) -> SamplerResult:
        """Has to be passed through, otherwise python will complain about the abstract method"""
        return self._executor.sampler._call(circuits, parameter_values, **run_options)

    @property
    def circuits(self):
        """Quantum circuits to be sampled.

        Returns:
            The quantum circuits to be sampled.
        """
        return tuple(self._executor.sampler.circuits)

    @property
    def parameters(self):
        """Parameters of quantum circuits.

        Returns:
            List of the parameters in each quantum circuit.
        """
        return tuple(self._executor.sampler.parameters)

    @property
    def options(self) -> Options:
        """Return options values for the estimator.

        Returns:
            options
        """
        return self._executor.sampler.options

    def set_options(self, **fields):
        """Set options values for the estimator.

        Args:
            **fields: The fields to update the options
        """
        self._executor.sampler.set_options(**fields)
        self._executor._options_sampler = self._executor.sampler.options

    def clear_cache(self):
        self._executor.clear_sampler_cache()


class ExecutorCache:
    """Cache for jobs that are created by Primitives

    Args:
        folder (str): Folder to store the cache

    """

    def __init__(self, logger, folder: str = ""):
        self._folder = folder
        # Check if folder exist, creates the folder otherwise
        try:
            import os

            if not os.path.exists(self._folder):
                os.makedirs(self._folder)
        except:
            raise RuntimeError("Could not create folder for cache")

        self._logger = logger

    def hash_variable(self, variable: Any):
        """
        Creates a hash value for a list of circuits, parameters, operators.

        The hash value is used as the filename for the cached file.
        """

        def make_recursive_str(variable_):
            """creates a string from a list"""
            if type(variable_) == list:
                text = ""
                for i in variable_:
                    text += make_recursive_str(i)
                return text
            else:
                return str(variable_)

        return blake2b(make_recursive_str(variable).encode("utf-8"), digest_size=20).hexdigest()

    def get_file(self, hash_value: str):
        """
        Searches for the cahced file and returns the file otherwise return None.

        Args:
            hash_value (str): Hash value of the file
        """
        try:
            file = Path(self._folder + "/" + str(hash_value) + ".p")
            if file.exists():
                file = open(self._folder + "/" + str(hash_value) + ".p", "rb")
                data = pickle.load(file)
                file.close()
                return data
            else:
                return None
        except:
            self._logger.info("Could not load job from cache!")
            self._logger.info("File: " + self._folder + "/" + str(hash_value) + ".p")
            return None

    def store_file(self, hash_value: str, job_data):
        """
        Store the data of a finsihed job.

        Args:
            hash_value (str): Hash value of the job that is used as a file name
            job_data: Data of the job
        """
        try:
            file = open(self._folder + "/" + str(hash_value) + ".p", "wb")
            pickle.dump(job_data, file)
            file.close()
        except:
            raise RuntimeError("Could not store job in cache")


def check_for_incircuit_measurements(circuit: QuantumCircuit, mode="all"):
    """
    Checks for measurements in the circuit, and returns True if there are measurements in the circuit.

    Args:
        circuit (QuantumCircuit): The quantum circuit to check for measurements.

    Returns:
        True if there are measurements in the circuit.
    """
    for op in circuit.data:
        if mode == "all" or mode == "condition":
            if op.operation.condition:
                return True
        if mode == "all" or mode == "clbits":
            if len(op.clbits) > 0:
                return True
    return False<|MERGE_RESOLUTION|>--- conflicted
+++ resolved
@@ -372,10 +372,10 @@
             self._backend = execution
             self._execution_origin = "Backend"
             if shots is None:
-<<<<<<< HEAD
-                shots = self._backend.options.shots
-                if self.is_statevector:
-                    shots = None
+                if hasattr(self._backend.options, "shots"):
+                    shots = self._backend.options.shots
+                    if self.is_statevector:
+                        shots = None
         elif isinstance(execution, list):
             # Execution is a list of backends -> backands will be automatically selected
             if all(isinstance(exec, Backend) for exec in execution):
@@ -387,12 +387,6 @@
                     self._service = execution[0].service
             else:
                 raise ValueError("Only list of backends are supported!")
-=======
-                if hasattr(self._backend.options, "shots"):
-                    shots = self._backend.options.shots
-                    if self.is_statevector:
-                        shots = None
->>>>>>> 4fa8c32a
         elif isinstance(execution, QiskitRuntimeService):
             self._service = execution
             if isinstance(backend, str):
