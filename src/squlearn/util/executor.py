--- conflicted
+++ resolved
@@ -564,24 +564,8 @@
             else:
                 raise ValueError("Only list of backends are supported!")
         elif isinstance(execution, QiskitRuntimeService):
-<<<<<<< HEAD
             self._backend = None
             self._backend_list = execution.backends()
-=======
-            self._service = execution
-            if isinstance(backend, str):
-                self._backend = self._service.backend(backend)
-            elif isinstance(backend, Backend):
-                self._backend = backend
-            elif isinstance(backend, list):
-                self._backend_list = backend
-                self._backend = None
-            elif backend is None:
-                self._backend = None
-                self._backend_list = self._service.backends()
-            else:
-                raise ValueError("Unknown backend type: " + backend)
->>>>>>> c5abe813
             if shots is None and self._backend is not None:
                 shots = self._backend.options.shots
                 if self.is_statevector:
@@ -590,12 +574,7 @@
         elif isinstance(execution, Session):
             # Execution is a active? session
             self._session = execution
-<<<<<<< HEAD
             self._backend = self._session.service.get_backend(self._session.backend())
-=======
-            self._service = self._session.service
-            self._backend = self._session.service.backend(self._session.backend())
->>>>>>> c5abe813
             self._execution_origin = "Session"
             if shots is None:
                 shots = self._backend.options.shots
