import numpy as np
import logging
from logging.handlers import RotatingFileHandler
from logging import handlers
import copy
from pathlib import Path
from hashlib import blake2b
from typing import Any, Union, List
import traceback
from dataclasses import asdict
import time
import dill as pickle
from packaging import version

<<<<<<< HEAD
from qiskit import QuantumCircuit
from qiskit.circuit import ParameterVector
=======
import qiskit
>>>>>>> 435c03b0
from qiskit.primitives import Estimator as qiskit_primitives_Estimator
from qiskit.primitives import BackendEstimator as qiskit_primitives_BackendEstimator
from qiskit.primitives import Sampler as qiskit_primitives_Sampler
from qiskit.primitives import BackendSampler as qiskit_primitives_BackendSampler
from qiskit.primitives import BaseEstimator, BaseSampler
from qiskit.primitives.base import SamplerResult, EstimatorResult
from qiskit_aer import Aer
from qiskit_ibm_runtime import QiskitRuntimeService, Session
from qiskit.providers import Options
from qiskit.providers import JobV1 as Job
from qiskit.providers.backend import Backend
from qiskit.providers.jobstatus import JobStatus, JOB_FINAL_STATES
from qiskit_ibm_runtime import Estimator as qiskit_ibm_runtime_Estimator
from qiskit_ibm_runtime import Sampler as qiskit_ibm_runtime_Sampler
from qiskit_ibm_runtime.exceptions import IBMRuntimeError, RuntimeJobFailureError
from qiskit_ibm_runtime.options import Options as qiskit_ibm_runtime_Options
from qiskit.exceptions import QiskitError
from qiskit import QuantumCircuit


if version.parse(qiskit.__version__) <= version.parse("0.45.0"):
    from qiskit.utils import algorithm_globals
from qiskit_algorithms.utils import algorithm_globals as qiskit_algorithm_globals

from pennylane.devices import Device as PennylaneDevice
from pennylane import QubitDevice
import pennylane as qml

from .execution import AutoSelectionBackend, ParallelEstimator, ParallelSampler


class Executor:
    """
    A class for executing quantum jobs on IBM Quantum systems or simulators.

    The Executor class is the central component of sQUlearn, responsible for running quantum jobs.
    Both high- and low-level methods utilize the Executor class to execute jobs seamlessly.
    It automatically creates the necessary primitives when they are required in the sQUlearn
    sub-program. The Executor takes care about session handling, result caching, and automatic
    restarts of failed jobs.

    The Estimator can be initialized with various objects that specify the execution environment,
    as for example a Qiskit backend either from IBM Quantum or a Aer simulator.

    A detailed introduction to the Executor can be found in the
    :doc:`User Guide: The Executor Class </user_guide/executor>`

    Args:
        execution (Union[str, Backend, QiskitRuntimeService, Session, BaseEstimator, BaseSampler]): The execution environment, possible inputs are:

<<<<<<< HEAD
                                                                                                       * A string, that specifics the simulator
                                                                                                         backend (``"statevector_simulator"`` or ``"qasm_simulator"``)
                                                                                                       * A Qiskit backend, to run the jobs on IBM Quantum
                                                                                                         systems or simulators
                                                                                                       * A list of backends for automatic backend selection later on
                                                                                                       * A QiskitRuntimeService, to run the jobs on the Qiskit Runtime service
                                                                                                         If no backend is provided, the backend will be automatically selected
                                                                                                         from the available backends on this service
                                                                                                       * A Session, to run the jobs on the Qiskit Runtime service
                                                                                                       * A Estimator primitive (either simulator or Qiskit Runtime primitive)
                                                                                                       * A Sampler primitive (either simulator or Qiskit Runtime primitive)

                                                                                                       Default is the initialization with the :class:`StatevectorSimulator`.
=======
                                                                                                                     * A string, that specifics the simulator
                                                                                                                       backend. For Qiskit this can be ``"qiskit"``,``"statevector_simulator"`` or ``"qasm_simulator"``.
                                                                                                                       For PennyLane this can be ``"pennylane"``, ``"default.qubit"``.
                                                                                                                     * A Qiskit backend, to run the jobs on IBM Quantum
                                                                                                                       systems or simulators
                                                                                                                     * A QiskitRuntimeService, to run the jobs on the Qiskit Runtime service
                                                                                                                       In this case the backend has to be provided separately via ``backend=``
                                                                                                                     * A Session, to run the jobs on the Qiskit Runtime service
                                                                                                                     * A Estimator primitive (either simulator or Qiskit Runtime primitive)
                                                                                                                     * A Sampler primitive (either simulator or Qiskit Runtime primitive)

                                                                                                                     Default is the initialization with the :class:`StatevectorSimulator`.
>>>>>>> 435c03b0
        backend (Union[Backend, str, None]): The backend that is used for the execution.
                                             Only mandatory if a service is provided.
        options_estimator (Union[Options, Options, None]): The options for the created estimator
                                                           primitives.
        options_sampler (Union[Options, Options, None]): The options for the created sampler
                                                         primitives.
        log_file (str): The name of the log file, if empty, no log file is created.
        caching (Union[bool, None]): Whether to cache the results of the jobs.
        cache_dir (str): The directory where to cache the results of the jobs.
        max_session_time (str): The maximum time for a session, similar input as in Qiskit.
        max_jobs_retries (int): The maximum number of retries for a job
            until the execution is aborted.
        wait_restart (int): The time to wait before restarting a job in seconds.
        shots (Union[int, None]): The number of initial shots that is used for the execution.
<<<<<<< HEAD
        primitive_seed (Union[int, None]): The seed that is used for the execution
                                           of the primitives with simulated sampling.
        qpu_parallelization (Union[int, str, None]): The number of parallel executions on the QPU.
                                                     If set to ``"auto"``, the number of parallel
                                                     executions is automatically determined. If set
                                                     to ``None``, no parallelization is used.
                                                     Default is ``None``.
        auto_backend_mode (str): The mode for automatic backend selection. Possible values are:

                                    * ``"quality"``: Automatically selects the best backend for the provided circuit. This is the default value.
                                    * ``"speed"``: Automatically selects the backend with the smallest queue.
=======
        seed (Union[int, None]): The seed that is used for finite samples in the execution.
>>>>>>> 435c03b0

    Attributes:
    -----------

    Attributes:
        execution (str): String of the execution environment.
        backend (Backend): The backend that is used in the Executor.
        session (Session): The session that is used in the Executor.
        service (QiskitRuntimeService): The service that is used in the Executor.
        estimator (BaseEstimator): The Qiskit estimator primitive that is used in the Executor.
                                   Different to :meth:`get_estimator`,
                                   which creates a new estimator object with overwritten methods
                                   that runs everything through the Executor with
                                   :meth:`estimator_run`.
        sampler (BaseSampler): The Qiskit sampler primitive that is used in the Executor.
                               Different to :meth:`get_sampler`,
                               which creates a new sampler object with overwritten methods
                               that runs everything through the Executor with
                               :meth:`estimator_run`.
        shots (int): The number of shots that is used in the Executor.

    See Also:
       * :doc:`User Guide: The Executor Class </user_guide/executor>`
       * `Qiskit Runtime <https://quantum-computing.ibm.com/lab/docs/iql/runtime>`_
       * `Qsikit Primitives <https://qiskit.org/documentation/apidoc/primitives.html>`_

    **Example: Different PennyLane based initializations of the Executor**

    .. code-block:: python

       from squlearn import Executor
       import pennylane as qml

       # Executor with a PennyLane device (statevector)
       executor = Executor(qml.device("default.qubit"))

       # Executor with a PennyLane device (shot-based)
       executor = Executor(qml.device("default.qubit", shots=1000))

       # Executor with a PennyLane lightining device
       executor = Executor(qml.device("lightning.qubit"))

       # Executor with a AWS Braket device with 4 qubits (requires a valid AWS credential to be set)
       dev = qml.device("braket.aws.qubit", device_arn="arn:aws:braket:::device/quantum-simulator/amazon/sv1", wires=4)
       executor = Executor(dev)

    **Example: Different Qiskit based initializations of the Executor**

    .. code-block:: python

       from squlearn import Executor
       from qiskit_ibm_runtime import QiskitRuntimeService

       # Executor with a ideal simulator backend
       exec = Executor("statevector_simulator")

       # Executor with a shot-based simulator backend and 1000 shots
       exec = Executor("qasm_simulator")
       exec.set_shots(1000)

       # Executor with a IBM Quantum backend
       service = QiskitRuntimeService(channel="ibm_quantum", token="INSERT_YOUR_TOKEN_HERE")
       executor = Executor(service.get_backend('ibm_nairobi'))

       # Executor with a IBM Quantum backend and caching and logging
       service = QiskitRuntimeService(channel="ibm_quantum", token="INSERT_YOUR_TOKEN_HERE")
       executor = Executor(service.get_backend('ibm_nairobi'), caching=True,
                            cache_dir='cache', log_file="log.log")

    **Example: Get the Executor based Qiskit primitives**

    .. jupyter-execute::

       from squlearn import Executor

       # Initialize the Executor
       executor = Executor("statevector_simulator")

       # Get the Executor based Estimator - can be used as a normal Qiskit Estimator
       estimator = executor.get_estimator()

       # Get the Executor based Sampler - can be used as a normal Qiskit Sampler
       sampler = executor.get_sampler()


       # Run a circuit with the Executor based Sampler
       from qiskit.circuit.random import random_circuit
       circuit = random_circuit(2, 2, seed=1, measure=True).decompose(reps=1)
       job = sampler.run(circuit)
       result = job.result()

    **Example: Automatic backend selection**

    .. code-block:: python

       import numpy as np
       from squlearn import Executor
       from qiskit_ibm_runtime import QiskitRuntimeService
       from squlearn.encoding_circuit import ChebyshevRx
       from squlearn.kernel import FidelityKernel, QKRR

       # Executor is initialized with a service, and considers all available backends
       # (except simulators)
       service = QiskitRuntimeService(channel="ibm_quantum", token="INSERT_YOUR_TOKEN_HERE")
       executor = Executor(service, auto_backend_mode="quality")

       # Create a QKRR model with a FidelityKernel and the ChebyshevRx encoding circuit
       qkrr = QKRR(FidelityKernel(ChebyshevRx(4,1),executor))

       # Backend is automatically selected based on the encoding circuit
       # All the following functions will be executed on the selected backend
       X_train, y_train = np.array([[0.1],[0.2]]), np.array([0.1,0.2])
       qkrr.fit(X_train, y_train)

    **Example: QPU parallelization**

    .. jupyter-execute::

       from squlearn import Executor

       # All circuit executions are copied four times and are executed in parallel
       executor = Executor("statevector_simulator", qpu_parallelization=4)

       # The level of parallelization is determined automatically to reach a maximum
       # parallelization level of number of qubits of the backend divided by the number of qubits
       # of the circuit
       executor = Executor("statevector_simulator", qpu_parallelization="auto")


    Methods:
    --------
    """

    def __init__(
        self,
        execution: Union[
<<<<<<< HEAD
            str, Backend, QiskitRuntimeService, Session, BaseEstimator, BaseSampler, List[Backend]
        ] = "statevector_simulator",
        backend: Union[Backend, str, List[Backend], None] = None,
=======
            str,
            Backend,
            QiskitRuntimeService,
            Session,
            BaseEstimator,
            BaseSampler,
            PennylaneDevice,
        ] = "pennylane",
        backend: Union[Backend, str, None] = None,
>>>>>>> 435c03b0
        options_estimator: Union[Options, qiskit_ibm_runtime_Options] = None,
        options_sampler: Union[Options, qiskit_ibm_runtime_Options] = None,
        log_file: str = "",
        caching: Union[bool, None] = None,
        cache_dir: str = "_cache",
        max_session_time: str = "8h",
        max_jobs_retries: int = 10,
        wait_restart: int = 1,
        shots: Union[int, None] = None,
<<<<<<< HEAD
        primitive_seed: Union[int, None] = None,
        qpu_parallelization: Union[int, str, None] = None,
        auto_backend_mode: str = "quality",
=======
        seed: Union[int, None] = None,
>>>>>>> 435c03b0
    ) -> None:
        # Default values for internal variables
        self._backend = None
        self._session = None
        self._service = None
        self._estimator = None
        self._sampler = None
        self._IBMQuantum = False
        self._session_active = False
        self._execution_origin = ""

        initial_shots = shots

        # Copy estimator options and make a dict
        self._options_estimator = options_estimator
        if self._options_estimator is None:
            self._options_estimator = {}

        # Copy sampler options and make a dict
        self._options_sampler = options_sampler
        if self._options_sampler is None:
            self._options_sampler = {}

        self._set_seed_for_primitive = seed
        self._pennylane_seed = seed
        if seed is not None:
            if version.parse(qiskit.__version__) <= version.parse("0.45.0"):
                algorithm_globals.random_seed = seed
            qiskit_algorithm_globals.random_seed = seed

        # Copy Executor options
        self._log_file = log_file
        self._caching = caching
        self._max_session_time = max_session_time
        self._max_jobs_retries = max_jobs_retries
        self._wait_restart = wait_restart
        self._qpu_parallelization = qpu_parallelization
        self._auto_backend_mode = auto_backend_mode

        self._backend_list = None

        if self._log_file != "":
            fh = handlers.RotatingFileHandler(
                self._log_file, maxBytes=(1048576 * 5), backupCount=100
            )
            log_format = logging.Formatter("%(asctime)s - %(name)s - %(levelname)s - %(message)s")
            fh.setFormatter(log_format)
            self._logger = logging.getLogger("executor")
            self._logger.addHandler(fh)
            self._logger.setLevel(logging.INFO)
        else:
            self._logger = logging.getLogger("executor")
            self._logger.setLevel(logging.INFO)

        if execution is None and backend is not None:
            # Only backend is given
            execution = backend

        self._quantum_framework = "qiskit"
        self._pennylane_device = None

        if isinstance(execution, str):
            # Execution is a string -> get backend
            if execution in ["qiskit", "statevector_simulator", "aer_simulator_statevector"]:
                execution = "aer_simulator_statevector"
                self._backend = Aer.get_backend(execution)
                if shots is None:
                    self._backend.options.shots = None
            elif execution in ["qasm_simulator", "aer_simulator"]:
                execution = "aer_simulator"
                self._backend = Aer.get_backend(execution)
                shots_backend = self._backend.options.shots
                if shots is None:
                    shots = shots_backend
            elif "ibm" in execution:
                raise ValueError(
                    "IBM backend are not supported by string input, since credentials are missing "
                    + execution
                )
            elif execution in ["pennylane", "default.qubit"]:
                self._quantum_framework = "pennylane"
                self._pennylane_device = qml.device("default.qubit")
                if shots is None:
                    shots = self._pennylane_device.shots.total_shots
            else:
                raise ValueError("Unknown backend string: " + execution)
            self._execution_origin = "Simulator"

        elif isinstance(execution, QubitDevice) or isinstance(execution, PennylaneDevice):
            self._quantum_framework = "pennylane"
            self._pennylane_device = execution

            if self._pennylane_seed is not None:
                if hasattr(self._pennylane_device, "_rng"):
                    self._pennylane_device._rng = np.random.default_rng(self._pennylane_seed)
                if hasattr(self._pennylane_device, "_prng_key"):
                    self._pennylane_device._prng_key = None

            if isinstance(self._pennylane_device.shots, qml.measurements.Shots):
                if len(self._pennylane_device.shots.shot_vector) > 2:
                    raise ValueError("Shot vector in PennyLane device is not supported yet!")
                else:
                    if shots is None:
                        shots = self._pennylane_device.shots.total_shots
            elif isinstance(self._pennylane_device.shots, int):
                if shots is None:
                    shots = self._pennylane_device.shots

        elif isinstance(execution, Backend):
            # Execution is a backend class
            if hasattr(execution, "service"):
                self._service = execution.service
            self._backend = execution
            self._execution_origin = "Backend"
            if shots is None:
                shots = self._backend.options.shots
                if self.is_statevector:
                    shots = None
        elif isinstance(execution, list):
            # Execution is a list of backends -> backands will be automatically selected
            if all(isinstance(exec, Backend) for exec in execution):
                self._backend = None
                self._backend_list = execution
                self._execution_origin = "BackendList"
                # Execution is a backend class
                if hasattr(execution[0], "service"):
                    self._service = execution[0].service
            else:
                raise ValueError("Only list of backends are supported!")
        elif isinstance(execution, QiskitRuntimeService):
            self._service = execution
            if isinstance(backend, str):
                self._backend = self._service.get_backend(backend)
            elif isinstance(backend, Backend):
                self._backend = backend
            elif isinstance(backend, list):
                self._backend_list = backend
                self._backend = None
            elif backend is None:
                self._backend = None
                self._backend_list = self._service.backends()
            else:
                raise ValueError("Unknown backend type: " + backend)
            if shots is None and self._backend is not None:
                shots = self._backend.options.shots
                if self.is_statevector:
                    shots = None
            self._execution_origin = "QiskitRuntimeService"
        elif isinstance(execution, Session):
            # Execution is a active? session
            self._session = execution
            self._service = self._session.service
            self._backend = self._session.service.get_backend(self._session.backend())
            self._session_active = True
            self._execution_origin = "Session"
            if shots is None:
                shots = self._backend.options.shots
                if self.is_statevector:
                    shots = None
        elif isinstance(execution, BaseEstimator):
            self._estimator = execution
            if isinstance(self._estimator, qiskit_primitives_Estimator):
                # this is only a hack, there is no real backend in the Primitive Estimator class
                self._backend = Aer.get_backend("aer_simulator_statevector")
            elif isinstance(self._estimator, qiskit_primitives_BackendEstimator):
                self._backend = self._estimator._backend
                shots_estimator = self._estimator.options.get("shots", 0)
                if shots_estimator == 0:
                    if shots is None:
                        shots = 1024
                    self._estimator.set_options(shots=shots)
                else:
                    if shots is None:
                        shots = shots_estimator
            # Real Backend
            elif hasattr(self._estimator, "session"):
                self._session = self._estimator.session
                self._service = self._estimator.session.service
                self._backend = self._estimator.session.service.get_backend(
                    self._estimator.session.backend()
                )
                self._session_active = True
            else:
                raise RuntimeError("No backend found in the given Estimator Primitive!")

            if self._options_estimator is None:
                self._options_estimator = self._estimator.options
            else:
                self._estimator.options.update_options(**self._options_estimator)
            self._execution_origin = "Estimator"
        elif isinstance(execution, BaseSampler):
            self._sampler = execution

            if isinstance(self._sampler, qiskit_primitives_Sampler):
                # this is only a hack, there is no real backend in the Primitive Sampler class
                self._backend = Aer.get_backend("aer_simulator_statevector")
            elif isinstance(self._sampler, qiskit_primitives_BackendSampler):
                self._backend = self._sampler._backend
                shots_sampler = self._sampler.options.get("shots", 0)
                if shots_sampler == 0:
                    if shots is None:
                        shots = 1024
                    self._sampler.set_options(shots=shots)
                else:
                    if shots is None:
                        shots = shots_sampler
            elif hasattr(self._sampler, "session"):
                self._session = self._sampler.session
                self._service = self._sampler.session.service
                self._backend = self._sampler.session.service.get_backend(
                    self._sampler.session.backend()
                )
                self._session_active = True
            else:
                raise RuntimeError("No backend found in the given Sampler Primitive!")

            if self._options_sampler is None:
                self._options_sampler = self._sampler.options
            else:
                self._sampler.options.update_options(**self._options_sampler)
            self._execution_origin = "Sampler"
        else:
            raise ValueError("Unknown execution type: " + str(type(execution)))

<<<<<<< HEAD
        # Check if execution is on a remote IBM backend
        if "ibm" in str(self._backend).lower() or "ibm" in str(self._backend_list).lower():
            if "fake" in str(self._backend).lower() or "fake" in str(self._backend_list).lower():
                self._IBMQuantum = False
            else:
                self._IBMQuantum = True
        else:
            self._IBMQuantum = False

        if self._backend_list is None:
            self._backend_list = [self._backend]
        else:
            if self._IBMQuantum is False:
                if (
                    "fake" not in str(self._backend).lower()
                    and "fake" not in str(self._backend_list).lower()
                ):
                    raise ValueError(
                        "Automatic backend selection is only supported"
                        + " for IBM Quantum backends!"
                    )
=======
        # Check if execution is on a remote backend
        if self.quantum_framework == "qiskit":
            if "ibm" in self.backend_name:
                self._remote = True
            else:
                self._remote = False
        elif self.quantum_framework == "pennylane":
            self._remote = not any(
                substring in str(self._pennylane_device)
                for substring in [
                    "default.qubit",
                    "default.mixed",
                    "default.clifford",
                    "Lightning Qubit",
                ]
            )
        else:
            raise RuntimeError("Unknown quantum framework!")
>>>>>>> 435c03b0

        # set initial shots
        self._shots = shots
        self.set_shots(shots)
        self._inital_num_shots = self.get_shots()

        if self._caching is None:
            self._caching = self._IBMQuantum

        if self._caching:
            self._cache = ExecutorCache(self._logger, cache_dir)

<<<<<<< HEAD
        self._logger.info(f"Executor initialized with backend: {{}}".format(self._backend))
        self._logger.info(
            f"Executor initialized with list of backends: {{}}".format(self._backend_list)
        )
        self._logger.info(f"Executor initialized with service: {{}}".format(self._service))
=======
        self._logger.info(f"Executor initialized with {{}}".format(self.quantum_framework))
        if self._backend is not None:
            self._logger.info(f"Executor initialized with backend: {{}}".format(self._backend))
        if self._service is not None:
            self._logger.info(f"Executor initialized with service: {{}}".format(self._service))
>>>>>>> 435c03b0
        if self._session is not None:
            self._logger.info(
                f"Executor initialized with session: {{}}".format(self._session.session_id)
            )
        if self._estimator is not None:
            self._logger.info(f"Executor initialized with estimator: {{}}".format(self._estimator))
        if self._sampler is not None:
            self._logger.info(f"Executor initialized with sampler: {{}}".format(self._sampler))
        self._logger.info(f"Executor intial shots: {{}}".format(self._inital_num_shots))

    @property
    def quantum_framework(self) -> str:
        """Return the quantum framework that is used in the executor."""
        return self._quantum_framework

    def pennylane_execute(self, pennylane_circuit: callable, *args, **kwargs):
        """
        Function for executing of PennyLane circuits with the Executor with caching and restarts

        Args:
            pennylane_circuit (callable): The PennyLane circuit function
            args: Arguments for the circuit
            kwargs: Keyword arguments for the circuit

        Returns:
            The result of the circuit
        """
        # Get hash value of the circuit
        if hasattr(pennylane_circuit, "hash"):
            hash_value = [pennylane_circuit.hash, args]
        else:
            hash_value = [hash(pennylane_circuit), args]

        # Helper function for execution
        def execute_circuit():
            return pennylane_circuit(*args, **kwargs)

        # Call function for cached execution
        return self._pennylane_execute_cached(execute_circuit, hash_value)

    def pennylane_execute_batched(
        self, pennylane_circuit: callable, arg_tuples: Union[list, tuple], **kwargs
    ) -> Union[np.array, list]:
        """
        Function for batched execution of PennyLane circuits.

        Args:
            pennylane_circuit (callable): The PennyLane circuit function
            arg_tuples (Union[list,tuple]): List of tuples with arguments for the circuit

        Returns
            Union[np.array,list]: List of results of the circuits
        """
        input_list = True
        if not isinstance(pennylane_circuit, list):
            pennylane_circuit = [pennylane_circuit]
            input_list = False

        if not isinstance(arg_tuples, list):
            arg_tuples = [arg_tuples]
            input_list = False

        if len(pennylane_circuit) != len(arg_tuples):
            raise ValueError("Length of pennylane_circuit and arg_tuples does not match")

        # Build tapes for batched execution and get the hash value of the circuits
        hash_value = ""
        batched_tapes = []
        for i, arg_tuple in enumerate(arg_tuples):
            pennylane_circuit[i].pennylane_circuit.construct(arg_tuple, kwargs)

            if hasattr(pennylane_circuit[i].pennylane_circuit, "hash"):
                hash_value += str(pennylane_circuit[i].pennylane_circuit.hash)
            else:
                hash_value += str(hash(pennylane_circuit[i].pennylane_circuit))

            batched_tapes.append(pennylane_circuit[i].pennylane_circuit.tape)

        hash_value = [hash_value, arg_tuples]

        # Helper function for execution
        def execute_tapes():
            return qml.execute(batched_tapes, self.backend)

        # Call function for cached execution
        if input_list:
            return self._pennylane_execute_cached(execute_tapes, hash_value)
        else:
            return self._pennylane_execute_cached(execute_tapes, hash_value)[0]

    def _pennylane_execute_cached(self, function: callable, hash_value: Union[str, int]):
        """
        Function for cached execution of PennyLane circuits with the Executor

        Args:
            function (callable): The function that is executed
            hash_value (Union[str,int]): Hash value for the caching

        Returns:
            The result of the circuit
        """
        success = False
        critical_error = False
        critical_error_message = None
        for repeat in range(self._max_jobs_retries):

            try:
                result = None
                cached = False
                if self._caching:

                    # Generate hash value for caching
                    hash_value_adjusted = self._cache.hash_variable(
                        [
                            "pennylane_execute",
                            hash_value,
                            self._pennylane_device.name,
                            self.shots,
                        ]
                    )

                    result = self._cache.get_file(hash_value_adjusted)
                    cached = True
                else:
                    hash_value_adjusted = None

                if result is None:
                    cached = False
                    if self._caching:
                        self._logger.info(
                            f"Execution of pennylane circuit function with hash value: {{}}".format(
                                hash_value_adjusted
                            )
                        )
                    else:
                        self._logger.info(f"Execution of pennylane circuit function")
                    # Execution of pennylane circuit function
                    result = function()
                    self._logger.info(f"Execution of pennylane circuit successful")
                elif self._caching:
                    self._logger.info(
                        f"Cached result found with hash value: {{}}".format(hash_value_adjusted)
                    )

                success = True

            except (
                NotImplementedError,
                RuntimeError,
                ValueError,
                NotImplementedError,
                TypeError,
            ) as e:
                critical_error = True
                critical_error_message = e

            except Exception as e:
                self._logger.info(
                    f"Executor failed to run pennylane_execute because of unknown error!"
                )
                self._logger.info(f"Error message: {{}}".format(e))
                self._logger.info(f"Traceback: {{}}".format(traceback.format_exc()))
                print("Executor failed to run pennylane_execute because of unknown error!")
                print("Error message: {{}}".format(e))
                print("Traceback: {{}}".format(traceback.format_exc()))
                print("Execution will be restarted")
                success = False

            if success:
                break
            elif critical_error is False:
                self._logger.info(f"Restarting PennyLane execution")
                success = False

            if critical_error:
                self._logger.info(f"Critical error detected; abort execution")
                raise critical_error_message

        if success is not True:
            raise RuntimeError(
                f"Could not run job successfully after {{}} retries".format(self._max_jobs_retries)
            )

        if self._caching and not cached:
            self._cache.store_file(hash_value_adjusted, copy.copy(result))

        return result

    @property
    def execution(self) -> str:
        """Returns a string of the execution that is used to initialize the executor class."""
        return self._execution_origin

    @property
    def backend(self) -> Union[Backend, None, PennylaneDevice]:
        """Returns the backend that is used in the executor."""

        if self.quantum_framework == "qiskit":
            return self._backend
        elif self.quantum_framework == "pennylane":
            return self._pennylane_device
        else:
            raise RuntimeError("Unknown quantum framework!")

    @property
    def remote(self) -> bool:
        """Returns a boolean if the execution is on a remote backend."""
        return self._remote

    @property
    def backend_list(self) -> List[Backend]:
        """Returns the backend list that is used in the executor."""
        return self._backend_list

    @property
    def is_backend_chosen(self) -> bool:
        """Returns true if the backend has been chosen."""
        if self.backend is None:
            return False
        else:
            return True

    @property
    def qpu_parallelization(self) -> bool:
        """Returns true if the backend has been chosen."""
        return self._qpu_parallelization is not None

    @property
    def session(self) -> Session:
        """Returns the session that is used in the executor."""
        return self._session

    @property
    def service(self) -> QiskitRuntimeService:
        """Returns the service that is used in the executor."""
        return self._service

    @property
    def estimator(self) -> BaseEstimator:
        """Returns the estimator primitive that is used for the execution.

        This function created automatically estimators and checks for an expired session and
        creates a new one if necessary.
        Note that the run function is the same as in the Qiskit primitives, and
        does not support caching and restarts
        For this use :meth:`sampler_run` or :meth:`get_sampler`.

        The estimator that is created depends on the backend that is used for the execution.
        """

        if self.quantum_framework != "qiskit":
            raise RuntimeError("Estimator is only available for Qiskit backends")

        if self._estimator is not None:
            if self._session is not None and self._session_active is False:
                # Session is expired, create a new session and a new estimator
                self.create_session()
                self._estimator = qiskit_ibm_runtime_Estimator(
                    session=self._session, options=self._options_estimator
                )
            estimator = self._estimator
            initialize_parallel_estimator = not isinstance(estimator, ParallelEstimator)
        else:
            # Create a new Estimator
            shots = self.get_shots()
            initialize_parallel_estimator = True
            if self._IBMQuantum:
                if self._session is not None:
                    if self._session_active is False:
                        self.create_session()
                    self._estimator = qiskit_ibm_runtime_Estimator(
                        session=self._session, options=self._options_estimator
                    )
                elif self._service is not None:
                    # No session but service -> create a new session
                    self.create_session()
                    self._estimator = qiskit_ibm_runtime_Estimator(
                        session=self._session, options=self._options_estimator
                    )
                else:
                    raise RuntimeError(
                        "Missing Qiskit Runtime service for Sampler initialization!"
                    )
            else:
                if self.is_statevector:
                    # No session, no service, but state_vector simulator -> Estimator
                    self._estimator = qiskit_primitives_Estimator(options=self._options_estimator)
                    self._estimator.set_options(shots=self._shots)
                elif self._backend is None:
                    raise RuntimeError("Backend missing for Estimator initialization!")
                else:
                    # No session, no service and no state_vector simulator -> BackendEstimator
                    self._estimator = qiskit_primitives_BackendEstimator(
                        backend=self._backend, options=self._options_estimator
                    )
                    if shots is None:
                        shots = 1024

            if not self._options_estimator:
                self.set_shots(shots)

        # Generate a in-QPU parallelized estimator
        if self._qpu_parallelization is not None:
            if initialize_parallel_estimator:
                if isinstance(self._qpu_parallelization, str):
                    if self._qpu_parallelization == "auto":
                        self._estimator = ParallelEstimator(self._estimator, num_parallel=None)
                    else:
                        raise ValueError(
                            "Unknown qpu_parallelization value: " + self._qpu_parallelization
                        )
                elif isinstance(self._qpu_parallelization, int):
                    self._estimator = ParallelEstimator(
                        self._estimator, num_parallel=self._qpu_parallelization
                    )
                else:
                    raise ValueError(
                        "Unknown qpu_parallelization type: " + type(self._qpu_parallelization)
                    )

        estimator = self._estimator

        return estimator

    def clear_estimator_cache(self) -> None:
        """Function for clearing the cache of the estimator primitive to avoid memory overflow."""
        if self._estimator is not None:
            if isinstance(self._estimator, qiskit_primitives_Estimator) or isinstance(
                self._estimator, qiskit_primitives_BackendEstimator
            ):
                self._estimator._circuits = []
                self._estimator._observables = []
                self._estimator._parameters = []
                self._estimator._circuit_ids = {}
                self._estimator._observable_ids = {}

    @property
    def sampler(self) -> BaseSampler:
        """Returns the sampler primitive that is used for the execution.

        This function created automatically estimators and checks for an expired session and
        creates a new one if necessary.

        Note that the run function is the same as in the Qiskit primitives, and
        does not support caching, session handing, etc.
        For this use :meth:`sampler_run` or :meth:`get_sampler`.

        The sampler that is created depends on the backend that is used for the execution.
        """

        if self.quantum_framework != "qiskit":
            raise RuntimeError("Sampler is only available for Qiskit backends")

        if self._sampler is not None:
            if self._session is not None and self._session_active is False:
                # Session is expired, create a new one and a new estimator
                self.create_session()
                self._sampler = qiskit_ibm_runtime_Sampler(
                    session=self._session, options=self._options_sampler
                )
            sampler = self._sampler
            initialize_parallel_sampler = not isinstance(sampler, ParallelSampler)
        else:
            # Create a new Sampler
            shots = self.get_shots()
            initialize_parallel_sampler = True

            if self._IBMQuantum:
                if self._session is not None:
                    if self._session_active is False:
                        self.create_session()
                    self._sampler = qiskit_ibm_runtime_Sampler(
                        session=self._session, options=self._options_sampler
                    )

                elif self._service is not None:
                    # No session but service -> create a new session
                    self.create_session()
                    self._sampler = qiskit_ibm_runtime_Sampler(
                        session=self._session,
                        options=self._options_sampler,
                    )
                else:
                    raise RuntimeError(
                        "Missing Qiskit Runtime service for Sampler initialization!"
                    )
            else:
                if self.is_statevector:
                    # No session, no service, but state_vector simulator -> Sampler
                    self._sampler = qiskit_primitives_Sampler(options=self._options_sampler)
                    self._sampler.set_options(shots=self._shots)
                elif self._backend is None:
                    raise RuntimeError("Backend missing for Sampler initialization!")
                else:
                    # No session, no service and no state_vector simulator -> BackendSampler
                    self._sampler = qiskit_primitives_BackendSampler(
                        backend=self._backend, options=self._options_sampler
                    )
                    if shots is None:
                        shots = 1024

            if not self._options_sampler:
                self.set_shots(shots)

        # Generate a in-QPU parallelized sampler
        if self._qpu_parallelization is not None:
            if initialize_parallel_sampler:
                if isinstance(self._qpu_parallelization, str):
                    if self._qpu_parallelization == "auto":
                        self._sampler = ParallelSampler(self._sampler, num_parallel=None)
                    else:
                        raise ValueError(
                            "Unknown qpu_parallelization value: " + self._qpu_parallelization
                        )
                elif isinstance(self._qpu_parallelization, int):
                    self._sampler = ParallelSampler(
                        self._sampler, num_parallel=self._qpu_parallelization
                    )
                else:
                    raise ValueError(
                        "Unknown qpu_parallelization type: " + type(self._qpu_parallelization)
                    )

        sampler = self._sampler

        return sampler

    def clear_sampler_cache(self) -> None:
        """Function for clearing the cache of the sampler primitive to avoid memory overflow."""
        if self._sampler is not None:
            if isinstance(self._sampler, qiskit_primitives_Sampler) or isinstance(
                self._sampler, qiskit_primitives_BackendSampler
            ):
                self._sampler._circuits = []
                self._sampler._parameters = []
                self._sampler._circuit_ids = {}
                self._sampler._qargs_list = []

    def _primitive_run(
        self, run: callable, label: str, hash_value: Union[str, None] = None
    ) -> Job:
        """Run function that allow restarting, session handling and caching.

        Parent implementation that is used for both, Estimator and Sampler.

        Args:
            run (callable): Run function of the primitive
            label (str): Label that is used for logging.
            hash_value (str,None): Hash value that is used for caching.

        Returns:
            A qiskit job containing the results of the run.
        """
        success = False
        critical_error = False
        critical_error_message = None

        for repeat in range(self._max_jobs_retries):
            try:
                job = None
                cached = False
                if hash_value is not None and self._caching:
                    # TODO: except cache errors
                    job = self._cache.get_file(hash_value)

                if job is None:
                    # TODO: try and except errors
                    job = run()
                    self._logger.info(
                        f"Executor runs " + label + f" with job: {{}}".format(job.job_id())
                    )
                else:
                    self._logger.info(f"Cached job found with hash value: {{}}".format(hash_value))
                    cached = True

            except IBMRuntimeError as e:
                if '"code":1217' in e.message:
                    self._logger.info(
                        f"Executor failed to run "
                        + label
                        + f" because the session has been closed!"
                    )
                    self._session_active = False
                    continue

            except NotImplementedError as e:
                critical_error = True
                critical_error_message = e

            except QiskitError as e:
                critical_error = True
                critical_error_message = e

            except Exception as e:
                critical_error = True
                critical_error_message = e
                self._logger.info(
                    f"Executor failed to run " + label + f" because of unknown error!"
                )
                self._logger.info(f"Error message: {{}}".format(e))
                self._logger.info(f"Traceback: {{}}".format(traceback.format_exc()))

            # Wait for the job to complete
            if job is None:
                if "simulator" in self.backend_name:
                    critical_error = True
                    critical_error_message = RuntimeError("Failed to execute job on simulator!")
            else:
                if not cached:
                    status = JobStatus.QUEUED
                    last_status = None
                else:
                    status = JobStatus.DONE
                while status not in JOB_FINAL_STATES:
                    try:
                        status = job.status()
                        if status != last_status:
                            self._logger.info(f"Job status: {{}}".format(status))
                        last_status = status
                    except Exception as e:
                        self._logger.info(
                            f"Executor failed to get job status because of unknown error!"
                        )
                        self._logger.info(f"Error message: {{}}".format(e))
                        self._logger.info(f"Traceback: {{}}".format(traceback.format_exc()))
                        break

                    if self._IBMQuantum:
                        time.sleep(1)
                    else:
                        time.sleep(0.01)

                # Job is completed, check if it was successful
                if status == JobStatus.ERROR:
                    self._logger.info(f"Failed executation of the job!")
                    try:
                        self._logger.info(f"Error message: {{}}".format(job.error_message()))
                    except Exception as e:
                        try:
                            job.result()
                        except Exception as e2:
                            pass
                            critical_error = True
                            critical_error_message = e2
                elif status == JobStatus.CANCELLED:
                    self._logger.info(f"Job has been manually cancelled, and is resubmitted!")
                    self._logger.info(
                        f"To stop resubmitting the job, cancel the execution script first."
                    )
                else:
                    success = True
                    result_success = False
                    for retry_result in range(3):
                        # check if result is available
                        try:
                            result = job.result()
                            result_success = True
                        except RuntimeJobFailureError as e:
                            self._logger.info(f"Executor unable to retriev job result!")
                            self._logger.info(f"Error message: {{}}".format(e))
                        except Exception as e:
                            self._logger.info(
                                f"Executor failed to get job result because of unknown error!"
                            )
                            self._logger.info(f"Error message: {{}}".format(e))
                            self._logger.info(f"Traceback: {{}}".format(traceback.format_exc()))
                        if result_success:
                            break
                        else:
                            self._logger.info(f"Retrying to get job result")
                            time.sleep(self._wait_restart)

            if success and result_success:
                break
            elif critical_error is False:
                self._logger.info(f"Restarting " + label + f" run")
                success = False
                result_success = False

            if critical_error:
                self._logger.info(f"Critical error detected; abort execution")
                raise critical_error_message

        if success is not True:
            raise RuntimeError(
                f"Could not run job successfully after {{}} retries".format(self._max_jobs_retries)
            )

        if self._caching and not cached:
            job_pickle = copy.copy(job)
            # remove _future and _function from job since this creates massive file sizes
            # and the information is not really needed.
            job_pickle._future = None
            job_pickle._function = None
            job_pickle._api_client = None
            job_pickle._service = None
            job_pickle._ws_client_future = None
            job_pickle._ws_client = None
            try:
                job_pickle._backend = str(job.backend())
            except (QiskitError, AttributeError):
                job_pickle._backend = str(self.backend)

            # overwrite result function with the obtained result
            def result_():
                return result

            job_pickle.result = result_
            self._cache.store_file(hash_value, job_pickle)
            self._logger.info(f"Stored job in cache with hash value: {{}}".format(hash_value))

        return job

    def estimator_run(self, circuits, observables, parameter_values=None, **kwargs: Any) -> Job:
        """
        Function similar to the Qiskit Sampler run function, but this one includes caching,
        automatic session handling, and restarts of failed jobs.

        Args:
            circuits: Quantum circuits to execute.
            observables: Observable to measure.
            parameter_values: Values for the parameters in circuits.
            kwargs (Any): Additional arguments that are passed to the estimator.

        Returns:
            A qiskit job containing the results of the run.
        """

        # Checks and handles in-circuit measurements in the circuit
        containes_incircuit_measurement = False
        if isinstance(circuits, QuantumCircuit):
            containes_incircuit_measurement = check_for_incircuit_measurements(
                circuits, mode="clbits"
            )
        else:
            for circuit in circuits:
                containes_incircuit_measurement = (
                    containes_incircuit_measurement
                    or check_for_incircuit_measurements(circuit, mode="clbits")
                )

        if containes_incircuit_measurement:
            if self.shots is None:
                raise ValueError(
                    "In-circuit measurements with the Estimator are only possible with shots."
                )
            else:
                if self.is_statevector:
                    self._swapp_to_BackendPrimitive("estimator")

        if isinstance(self.estimator, qiskit_primitives_BackendEstimator):
            if self._set_seed_for_primitive is not None:
                kwargs["seed_simulator"] = self._set_seed_for_primitive
                self._set_seed_for_primitive += 1
        elif isinstance(self.estimator, qiskit_primitives_Estimator):
            if self._set_seed_for_primitive is not None:
                self.estimator.set_options(seed=self._set_seed_for_primitive)
                self._set_seed_for_primitive += 1

        def run():
            return self.estimator.run(circuits, observables, parameter_values, **kwargs)

        if self._caching:
            # Generate hash value for caching
            hash_value = self._cache.hash_variable(
                [
                    "estimator",
                    circuits,
                    observables,
                    parameter_values,
                    kwargs,
                    self._options_estimator,
                    self._backend,
                    self.get_shots(),
                ]
            )
        else:
            hash_value = None

        return self._primitive_run(run, "estimator", hash_value)

    def _swapp_to_BackendPrimitive(self, primitive: str):
        """Helperfunction for swapping to the BackendPrimitive for the Executor.

        Args:
            primitive (str): The primitive to swap to. Either "estimator" or "sampler"
        """
        if self.is_statevector and self._shots is not None:

            if primitive == "estimator":
                self._estimator = qiskit_primitives_BackendEstimator(
                    backend=self._backend, options=self._options_estimator
                )
                self._logger.info(
                    "Changed from the Estimator() to the BackendEstimator() primitive"
                )
                self.set_shots(self._shots)

            elif primitive == "sampler":
                self._sampler = qiskit_primitives_BackendSampler(
                    backend=self._backend, options=self._options_sampler
                )
                self._logger.info("Changed from the Sampler() to the BackendSampler() primitive")
                self.set_shots(self._shots)
            else:
                raise ValueError("Unknown primitive type: " + primitive)

        else:
            raise ValueError(
                "Swapping to BackendPrimitive is only possible for "
                + "statevector simulator with shots"
            )

    def sampler_run(self, circuits, parameter_values=None, **kwargs: Any) -> Job:
        """
        Function similar to the Qiskit Sampler run function, but this one includes caching,
        automatic session handling, and restarts of failed jobs.

        Args:
            circuits: Quantum circuits to execute.
            parameter_values: Values for the parameters in circuits.
            kwargs (Any): Additional arguments that are passed to the estimator.

        Returns:
            A qiskit job containing the results of the run.
        """

        # Check and handle conditions in the circuit
        circuits_contains_conditions = False
        if isinstance(circuits, QuantumCircuit):
            circuits_contains_conditions = check_for_incircuit_measurements(
                circuits, mode="condition"
            )
        else:
            for circuit in circuits:
                circuits_contains_conditions = (
                    circuits_contains_conditions
                    or check_for_incircuit_measurements(circuit, mode="condition")
                )
        if circuits_contains_conditions:
            if self.shots is None:
                raise ValueError("Conditioned gates on the Sampler are only possible with shots!")
            else:
                if self.is_statevector:
                    self._swapp_to_BackendPrimitive("sampler")

        if isinstance(self.sampler, qiskit_primitives_BackendSampler):
            if self._set_seed_for_primitive is not None:
                kwargs["seed_simulator"] = self._set_seed_for_primitive
                self._set_seed_for_primitive += 1
        elif isinstance(self.sampler, qiskit_primitives_Sampler):
            if self._set_seed_for_primitive is not None:
                self.sampler.set_options(seed=self._set_seed_for_primitive)
                self._set_seed_for_primitive += 1

        def run():
            return self.sampler.run(circuits, parameter_values, **kwargs)

        if self._caching:
            # Generate hash value for caching
            hash_value = self._cache.hash_variable(
                [
                    "sampler",
                    circuits,
                    parameter_values,
                    kwargs,
                    self._options_sampler,
                    self._backend,
                    self.get_shots(),
                ]
            )
        else:
            hash_value = None

        return self._primitive_run(run, "sampler", hash_value)

    def get_estimator(self):
        """
        Returns a Estimator primitive that overwrites the Qiskit Estimator primitive.
        This Estimator runs all executions through the Executor and
        includes result caching, automatic session handling, and restarts of failed jobs.
        """
        return ExecutorEstimator(executor=self, options=self._options_estimator)

    def get_sampler(self):
        """
        Returns a Sampler primitive that overwrites the Qiskit Sampler primitive.
        This Sampler runs all executions through the Executor and
        includes result caching, automatic session handling, and restarts of failed jobs.
        """
        return ExecutorSampler(executor=self, options=self._options_sampler)

    @property
    def optree_executor(self) -> str:
        """A string that indicates which executor is used for OpTree execution."""
        if self._estimator is not None:
            return "estimator"
        elif self._sampler is not None:
            return "sampler"
        else:  #  default if nothing is set -> use estimator
            return "estimator"

    def qiskit_execute(self, run_input, **options):
        """Routine that runs the given circuits on the backend.

        Args:
            run_input: An object to run on the backend (typically a circuit).
            options: Additional arguments that are passed to the backend.

        Return:
            The Qiskit job object from the run.
        """
        return self.backend.run(run_input, **options)

    def set_shots(self, num_shots: Union[int, None]) -> None:
        """Sets the number shots for the next evaluations.

        Args:
            num_shots (int or None): Number of shots that are set
        """
        self._shots = num_shots

        self._logger.info("Set shots to {}".format(num_shots))

        # Update shots in backend
        if num_shots is None:
            num_shots = 0

        if self.quantum_framework == "pennylane":

<<<<<<< HEAD
        # Update shots in estimator primitive
        if self._estimator is not None:
            if isinstance(self._estimator, qiskit_primitives_Estimator):

                if num_shots == 0:
                    self._estimator.set_options(shots=None)
                else:
                    self._estimator.set_options(shots=num_shots)
                try:
                    self._options_estimator["shots"] = num_shots
                except:
                    pass  # no option available
            elif isinstance(self._estimator, qiskit_primitives_BackendEstimator):
                self._estimator.set_options(shots=num_shots)
                try:
                    self._options_estimator["shots"] = num_shots
                except:
                    pass  # no option available
            elif isinstance(self._estimator, qiskit_ibm_runtime_Estimator):
                execution = self._estimator.options.get("execution")
                execution["shots"] = num_shots
                self._estimator.set_options(execution=execution)
                try:
                    self._options_estimator["execution"]["shots"] = num_shots
                except:
                    pass  # no options_estimator or no execution in options_estimator
            elif isinstance(self._estimator, ParallelEstimator):
                self._estimator.shots = num_shots
            else:
                raise RuntimeError("Unknown estimator type!")

        # Update shots in sampler primitive
        if self._sampler is not None:
            if isinstance(self._sampler, qiskit_primitives_Sampler):
                if num_shots == 0:
                    self._sampler.set_options(shots=None)
                else:
                    self._sampler.set_options(shots=num_shots)
                try:
                    self._options_sampler["shots"] = num_shots
                except:
                    pass  # no option available
            elif isinstance(self._sampler, qiskit_primitives_BackendSampler):
                self._sampler.set_options(shots=num_shots)
                try:
                    self._options_sampler["shots"] = num_shots
                except:
                    pass  # no option available
            elif isinstance(self._sampler, qiskit_ibm_runtime_Sampler):
                execution = self._sampler.options.get("execution")
                execution["shots"] = num_shots
                self._sampler.set_options(execution=execution)
                try:
                    self._options_sampler["execution"]["shots"] = num_shots
                except:
                    pass  # no options_sampler or no execution in options_sampler
            elif isinstance(self._sampler, ParallelSampler):
                self._sampler.shots = num_shots

            else:
                raise RuntimeError("Unknown sampler type!")
=======
            if self._pennylane_device is not None:
                if isinstance(self._pennylane_device.shots, qml.measurements.Shots):
                    if num_shots == 0:
                        self._pennylane_device._shots = qml.measurements.Shots(None)
                    else:
                        self._pennylane_device._shots = qml.measurements.Shots(num_shots)
                elif (
                    isinstance(self._pennylane_device.shots, int)
                    or self._pennylane_device.shots is None
                ):
                    if num_shots == 0:
                        self._pennylane_device._shots = None
                    else:
                        self._pennylane_device._shots = num_shots

        elif self.quantum_framework == "qiskit":
>>>>>>> 435c03b0

            # Update shots in backend
            if self._backend is not None:
                if self.is_statevector:
                    self._backend.options.shots = num_shots

            # Update shots in estimator primitive
            if self._estimator is not None:
                if isinstance(self._estimator, qiskit_primitives_Estimator):
                    if num_shots == 0:
                        self._estimator.set_options(shots=None)
                    else:
                        self._estimator.set_options(shots=num_shots)
                    try:
                        self._options_estimator["shots"] = num_shots
                    except:
                        pass  # no option available
                elif isinstance(self._estimator, qiskit_primitives_BackendEstimator):
                    self._estimator.set_options(shots=num_shots)
                    try:
                        self._options_estimator["shots"] = num_shots
                    except:
                        pass  # no option available
                elif isinstance(self._estimator, qiskit_ibm_runtime_Estimator):
                    execution = self._estimator.options.get("execution")
<<<<<<< HEAD
                    shots_estimator = execution["shots"]
                elif isinstance(self._estimator, ParallelEstimator):
                    shots_estimator = self._estimator.shots
=======
                    execution["shots"] = num_shots
                    self._estimator.set_options(execution=execution)
                    try:
                        self._options_estimator["execution"]["shots"] = num_shots
                    except:
                        pass  # no options_estimator or no execution in options_estimator
>>>>>>> 435c03b0
                else:
                    raise RuntimeError("Unknown estimator type!")

            # Update shots in sampler primitive
            if self._sampler is not None:
                if isinstance(self._sampler, qiskit_primitives_Sampler):
                    if num_shots == 0:
                        self._sampler.set_options(shots=None)
                    else:
                        self._sampler.set_options(shots=num_shots)
                    try:
                        self._options_sampler["shots"] = num_shots
                    except:
                        pass  # no option available
                elif isinstance(self._sampler, qiskit_primitives_BackendSampler):
                    self._sampler.set_options(shots=num_shots)
                    try:
                        self._options_sampler["shots"] = num_shots
                    except:
                        pass  # no option available
                elif isinstance(self._sampler, qiskit_ibm_runtime_Sampler):
                    execution = self._sampler.options.get("execution")
<<<<<<< HEAD
                    shots_sampler = execution["shots"]
                elif isinstance(self._sampler, ParallelSampler):
                    shots_sampler = self._sampler.shots
=======
                    execution["shots"] = num_shots
                    self._sampler.set_options(execution=execution)
                    try:
                        self._options_sampler["execution"]["shots"] = num_shots
                    except:
                        pass  # no options_sampler or no execution in options_sampler
>>>>>>> 435c03b0
                else:
                    raise RuntimeError("Unknown sampler type!")
        else:
            raise RuntimeError("Unknown quantum framework!")

    def get_shots(self) -> int:
        """Getter for the number of shots.

        Returns:
            Returns the number of shots that are used for the current evaluation.
        """
        shots = self._shots

        if self.quantum_framework == "pennylane":

            if self._pennylane_device is not None:
                if isinstance(self._pennylane_device.shots, qml.measurements.Shots):
                    shots = self._pennylane_device.shots.total_shots
                elif (
                    isinstance(self._pennylane_device.shots, int)
                    or self._pennylane_device.shots is None
                ):
                    shots = self._pennylane_device.shots
            else:
                return None  # No shots available

        elif self.quantum_framework == "qiskit":

            if self._estimator is not None or self._sampler is not None:
                shots_estimator = 0
                shots_sampler = 0
                if self._estimator is not None:
                    if isinstance(self._estimator, qiskit_primitives_Estimator):
                        shots_estimator = self._estimator.options.get("shots", 0)
                    elif isinstance(self._estimator, qiskit_primitives_BackendEstimator):
                        shots_estimator = self._estimator.options.get("shots", 0)
                    elif isinstance(self._estimator, qiskit_ibm_runtime_Estimator):
                        execution = self._estimator.options.get("execution")
                        shots_estimator = execution["shots"]
                    else:
                        raise RuntimeError("Unknown estimator type!")

                if self._sampler is not None:
                    if isinstance(self._sampler, qiskit_primitives_Sampler):
                        shots_sampler = self._sampler.options.get("shots", 0)
                    elif isinstance(self._sampler, qiskit_primitives_BackendSampler):
                        shots_sampler = self._sampler.options.get("shots", 0)
                    elif isinstance(self._sampler, qiskit_ibm_runtime_Sampler):
                        execution = self._sampler.options.get("execution")
                        shots_sampler = execution["shots"]
                    else:
                        raise RuntimeError("Unknown sampler type!")

<<<<<<< HEAD
            shots = max(shots_estimator, shots_sampler)
        elif self._backend is not None:
            if "statevector_simulator" not in str(self._backend):
                shots = self._backend.options.shots
        elif self._backend_list is None:
            return None  # No shots available
=======
                if self._estimator is not None and self._sampler is not None:
                    if shots_estimator != shots_sampler:
                        raise ValueError(
                            "The number of shots of the given \
                                        Estimator and Sampler is not equal!"
                        )
                if shots_estimator is None:
                    shots_estimator = 0
                if shots_sampler is None:
                    shots_sampler = 0

                shots = max(shots_estimator, shots_sampler)
            elif self._backend is not None:
                if self.is_statevector:
                    shots = self._backend.options.shots
            else:
                return None  # No shots available
        else:
            raise RuntimeError("Unknown quantum framework!")
>>>>>>> 435c03b0

        if shots == 0:
            shots = None

        self._shots = shots
        return shots

    def reset_shots(self) -> None:
        """Resets the shots to the initial values when the executor was created."""
        self.set_shots(self._inital_num_shots)

    @property
    def shots(self) -> int:
        """Number of shots in the execution."""
        return self.get_shots()

    def create_session(self):
        """Creates a new session, is called automatically."""

        if self.quantum_framework != "qiskit":
            raise RuntimeError("Session can only be created for Qiskit framework!")

        if self._service is not None:
            if self._backend is not None:
                self._session = Session(
                    self._service, backend=self._backend, max_time=self._max_session_time
                )
            else:
                raise RuntimeError("Session can not started because of missing backend!")
            self._session_active = True
            self._logger.info(f"Executor created a new session.")
        else:
            raise RuntimeError("Session can not started because of missing service!")

    def close_session(self):
        """Closes the current session, is called automatically."""

        if self.quantum_framework != "qiskit":
            raise RuntimeError("Session can only be closed for Qiskit framework!")

        if self._session is not None:
            self._logger.info(f"Executor closed session: {{}}".format(self._session.session_id))
            self._session.close()
            self._session = None
        else:
            raise RuntimeError("No session found!")

    def __del__(self):
        """Terminate the session in case the executor is deleted"""
        if self._session is not None:
            try:
                self.close_session()
            except:
                pass

    def set_options_estimator(self, **fields):
        """Set options values for the estimator.

        Args:
            **fields: The fields to update the options
        """
        self.estimator.set_options(**fields)
        self._options_estimator = self.estimator.options

    def set_options_sampler(self, **fields):
        """Set options values for the sampler.

        Args:
            **fields: The fields to update the options
        """
        self.sampler.set_options(**fields)
        self._options_sampler = self.sampler.options

    def set_primitive_options(self, **fields):
        """Set options values for the estimator and sampler primitive.

        Args:
            **fields: The fields to update the options
        """
        self.set_options_estimator(**fields)
        self.set_options_sampler(**fields)

    def reset_options_estimator(self, options: Union[Options, qiskit_ibm_runtime_Options]):
        """
        Overwrites the options for the estimator primitive.

        Args:
            options: Options for the estimator
        """
        self._options_estimator = options

        if isinstance(options, qiskit_ibm_runtime_Options):
            self.estimator._options = asdict(options)
        else:
            self.estimator._run_options = Options()
            self.estimator._run_options.update_options(**options)

    def reset_options_sampler(self, options: Union[Options, qiskit_ibm_runtime_Options]):
        """
        Overwrites the options for the sampler primitive.

        Args:
            options: Options for the sampler
        """
        self._options_sampler = options

        if isinstance(options, qiskit_ibm_runtime_Options):
            self.sampler._options = asdict(options)
        else:
            self.sampler._run_options = Options()
            self.sampler._run_options.update_options(**options)

    def reset_options(self, options: Union[Options, qiskit_ibm_runtime_Options]):
        """
        Overwrites the options for the sampler and estimator primitive.

        Args:
            options: Options for the sampler and estimator
        """
        self.reset_options_estimator(options)
        self.reset_options_sampler(options)

    def set_seed_for_primitive(self, seed: int = 0):
        """Set options values for the estimator run.

        Args:
            **fields: The fields to update the options
        """

        self._set_seed_for_primitive = seed

<<<<<<< HEAD
    def select_backend(self, circuit, **options):
        from ..encoding_circuit.encoding_circuit_base import (
            EncodingCircuitBase,
        )  # check why not outside
        from ..encoding_circuit.transpiled_encoding_circuit import TranspiledEncodingCircuit

        # todo implement options:

        min_num_qubits = options.get("min_num_qubits", None)
        max_num_qubits = options.get("max_num_qubits", None)
        cost_function = options.get("cost_function", None)
        optimization_level = options.get("optimization_level", 3)
        n_trials_transpile = options.get("n_trials_transpile", 1)
        call_limit = options.get("call_limit", int(3e7))
        verbose = options.get("verbose", False)
        logger = self._logger

        AutoSelBack = AutoSelectionBackend(
            backends_to_use=self.backend_list,
            min_num_qubits=min_num_qubits,
            max_num_qubits=max_num_qubits,
            cost_function=cost_function,
            optimization_level=optimization_level,
            n_trials_transpile=n_trials_transpile,
            call_limit=call_limit,
            verbose=verbose,
            logger=logger,
        )

        mode = options.get("mode", self._auto_backend_mode)
        useHQAA = options.get("useHQAA", False)

        if isinstance(self._qpu_parallelization, int):
            if isinstance(circuit, QuantumCircuit):
                real_circuit = circuit

            elif isinstance(circuit, EncodingCircuitBase):
                x = ParameterVector("x", circuit.num_features)
                p = ParameterVector("p", circuit.num_parameters)
                real_circuit = circuit.get_circuit(x, p)
            else:
                raise ValueError("Circuit has to be a QuantumCircuit or EncodingCircuitBase")

            # create the circuit
            mapped_circuit = real_circuit.copy()

            # duplicate the circuit
            for _ in range(self._qpu_parallelization - 1):
                mapped_circuit.tensor(real_circuit, inplace=True)

            info, transpiled_circuit, backend = AutoSelBack.evaluate(
                mapped_circuit, mode=mode, useHQAA=useHQAA
            )

            return_circ = circuit

        else:
            if isinstance(circuit, QuantumCircuit):
                info, transpiled_circuit, backend = AutoSelBack.evaluate(
                    circuit, mode=mode, useHQAA=useHQAA
                )
                return_circ = transpiled_circuit

            elif isinstance(circuit, EncodingCircuitBase):
                info = None
                transpiled_circuit = None
                backend = None

                def helper_function(qiskit_circuit, backend_dummy):
                    nonlocal info, transpiled_circuit, backend
                    info, transpiled_circuit, backend = AutoSelBack.evaluate(
                        qiskit_circuit, mode=mode, useHQAA=useHQAA
                    )
                    return transpiled_circuit

                return_circ = TranspiledEncodingCircuit(circuit, backend, helper_function)

            else:
                raise ValueError("Circuit has to be a QuantumCircuit or EncodingCircuitBase")

        self.set_backend(backend)

        return return_circ, info

    def set_backend(self, backend: Backend):
        """Sets the backend that is used for the execution.

        Args:
            backend (Backend): Backend that is used for the execution.
        """

        shots = self.get_shots()
        self._backend = backend
        self._backend.options.shots = shots

        self._logger.info(f"Executor uses the backend: {{}}".format(str(self._backend)))

        # Check if execution is on a remote IBM backend
        if "ibm" in str(self._backend).lower() or "ibm" in str(self._backend_list).lower():
            if "fake" in str(self._backend).lower() or "fake" in str(self._backend_list).lower():
                self._IBMQuantum = False
            else:
                self._IBMQuantum = True
        else:
            self._IBMQuantum = False

    def unset_backend(self):
        """Unsets the backend that is used for the execution."""
        self._backend = None
=======
    @property
    def backend_name(self) -> str:
        """Returns the name of the backend."""
        try:
            return self._backend.configuration().backend_name
        except AttributeError:
            try:
                return self._backend.name
            except AttributeError:
                return str(self._backend)

    @property
    def is_statevector(self) -> bool:
        """Returns True if the backend is a statevector simulator."""

        if self.quantum_framework == "qiskit":
            return "statevector" in self.backend_name
        elif self.quantum_framework == "pennylane":

            statevector_device = False
            if "default.qubit" in self._pennylane_device.name:
                statevector_device = True
            if "default.clifford" in self._pennylane_device.name:
                statevector_device = True
            if "Lightning Qubit" in self._pennylane_device.name:
                statevector_device = True

            return statevector_device
        else:
            raise RuntimeError("Unknown quantum framework!")
>>>>>>> 435c03b0


class ExecutorEstimator(BaseEstimator):
    """
    Special Estimator Primitive that uses the Executor service.

    Usefull for automatic restarting sessions and caching results.
    The object is created by the Executor method get_estimator()

    Args:
        executor (Executor): The executor service to use
        options: Options for the estimator

    """

    def __init__(self, executor: Executor, options=None):
        if isinstance(options, Options) or isinstance(options, qiskit_ibm_runtime_Options):
            try:
                options_ini = copy.deepcopy(options).__dict__
            except:
                options_ini = asdict(copy.deepcopy(options))
        else:
            options_ini = options

        super().__init__(options=options_ini)
        self._executor = executor

    def _call(
        self,
        circuits,
        observables,
        parameter_values=None,
        **run_options,
    ) -> EstimatorResult:
        """Has to be passed through, otherwise python will complain about the abstract method.
        Input arguments are the same as in Qiskit's estimator.call()
        """
        return self._executor.estimator._call(
            circuits, observables, parameter_values, **run_options
        )

    def _run(
        self,
        circuits,
        observables,
        parameter_values,
        **run_options,
    ) -> Job:
        """Has to be passed through, otherwise python will complain about the abstract method.
        Input arguments are the same as in Qiskit's estimator.run().
        """
        return self._executor.estimator_run(
            circuits=circuits,
            observables=observables,
            parameter_values=parameter_values,
            **run_options,
        )

    def run(
        self,
        circuits,
        observables,
        parameter_values=None,
        **run_options,
    ) -> Job:
        """
        Overwrites the sampler primitive run method, to evaluate expectation values.
        Uses the Executor class for automatic session handling.

        Input arguments are the same as in Qiskit's estimator.run()

        """
        return self._executor.estimator_run(
            circuits=circuits,
            observables=observables,
            parameter_values=parameter_values,
            **run_options,
        )

    @property
    def circuits(self):
        """Quantum circuits that represents quantum states.

        Returns:
            The quantum circuits.
        """
        return tuple(self._executor.estimator.circuits)

    @property
    def observables(self):
        """Observables to be estimated.

        Returns:
            The observables.
        """
        return tuple(self._executor.estimator.observables)

    @property
    def parameters(self):
        """Parameters of the quantum circuits.

        Returns:
            Parameters, where ``parameters[i][j]`` is the j-\ :spelling:word:`th` parameter of the
            i-th circuit.
        """
        return tuple(self._executor.estimator.parameters)

    @property
    def options(self) -> Options:
        """Return options values for the estimator.

        Returns:
            options
        """
        return self._executor.estimator.options

    def clear_cache(self):
        self._executor.clear_estimator_cache()

    def set_options(self, **fields):
        """Set options values for the estimator.

        Args:
            **fields: The fields to update the options
        """
        self._executor.estimator.set_options(**fields)
        self._executor._options_estimator = self._executor.estimator.options


class ExecutorSampler(BaseSampler):
    """
    Special Sampler Primitive that uses the Executor service.

    Useful for automatic restarting sessions and caching the results.
    The object is created by the executor method get_sampler()

    Args:
        executor (Executor): The executor service to use
        options: Options for the sampler

    """

    def __init__(self, executor: Executor, options=None):
        if isinstance(options, Options) or isinstance(options, qiskit_ibm_runtime_Options):
            try:
                options_ini = copy.deepcopy(options).__dict__
            except:
                options_ini = asdict(copy.deepcopy(options))
        else:
            options_ini = options

        super().__init__(options=options_ini)
        self._executor = executor

    def run(
        self,
        circuits,
        parameter_values=None,
        **run_options,
    ) -> Job:
        """
        Overwrites the sampler primitive run method, to evaluate circuits.
        Uses the Executor class for automatic session handling.

        Input arguments are the same as in Qiskit's sampler.run()

        """
        return self._executor.sampler_run(
            circuits=circuits,
            parameter_values=parameter_values,
            **run_options,
        )

    def _run(
        self,
        circuits,
        parameter_values=None,
        **run_options,
    ) -> Job:
        """
        Overwrites the sampler primitive run method, to evaluate circuits.
        Uses the Executor class for automatic session handling.

        Input arguments are the same as in Qiskit's sampler.run()

        """
        return self._executor.sampler_run(
            circuits=circuits,
            parameter_values=parameter_values,
            **run_options,
        )

    def _call(
        self,
        circuits,
        parameter_values=None,
        **run_options,
    ) -> SamplerResult:
        """Has to be passed through, otherwise python will complain about the abstract method"""
        return self._executor.sampler._call(circuits, parameter_values, **run_options)

    @property
    def circuits(self):
        """Quantum circuits to be sampled.

        Returns:
            The quantum circuits to be sampled.
        """
        return tuple(self._executor.sampler.circuits)

    @property
    def parameters(self):
        """Parameters of quantum circuits.

        Returns:
            List of the parameters in each quantum circuit.
        """
        return tuple(self._executor.sampler.parameters)

    @property
    def options(self) -> Options:
        """Return options values for the estimator.

        Returns:
            options
        """
        return self._executor.sampler.options

    def set_options(self, **fields):
        """Set options values for the estimator.

        Args:
            **fields: The fields to update the options
        """
        self._executor.sampler.set_options(**fields)
        self._executor._options_sampler = self._executor.sampler.options

    def clear_cache(self):
        self._executor.clear_sampler_cache()


class ExecutorCache:
    """Cache for jobs that are created by Primitives

    Args:
        folder (str): Folder to store the cache

    """

    def __init__(self, logger, folder: str = ""):
        self._folder = folder
        # Check if folder exist, creates the folder otherwise
        try:
            import os

            if not os.path.exists(self._folder):
                os.makedirs(self._folder)
        except:
            raise RuntimeError("Could not create folder for cache")

        self._logger = logger

    def hash_variable(self, variable: Any):
        """
        Creates a hash value for a list of circuits, parameters, operators.

        The hash value is used as the filename for the cached file.
        """

        def make_recursive_str(variable_):
            """creates a string from a list"""
            if type(variable_) == list:
                text = ""
                for i in variable_:
                    text += make_recursive_str(i)
                return text
            else:
                return str(variable_)

        return blake2b(make_recursive_str(variable).encode("utf-8"), digest_size=20).hexdigest()

    def get_file(self, hash_value: str):
        """
        Searches for the cahced file and returns the file otherwise return None.

        Args:
            hash_value (str): Hash value of the file
        """
        try:
            file = Path(self._folder + "/" + str(hash_value) + ".p")
            if file.exists():
                file = open(self._folder + "/" + str(hash_value) + ".p", "rb")
                data = pickle.load(file)
                file.close()
                return data
            else:
                return None
        except:
            self._logger.info("Could not load job from cache!")
            self._logger.info("File: " + self._folder + "/" + str(hash_value) + ".p")
            return None

    def store_file(self, hash_value: str, job_data):
        """
        Store the data of a finsihed job.

        Args:
            hash_value (str): Hash value of the job that is used as a file name
            job_data: Data of the job
        """
        try:
            file = open(self._folder + "/" + str(hash_value) + ".p", "wb")
            pickle.dump(job_data, file)
            file.close()
        except:
            raise RuntimeError("Could not store job in cache")


def check_for_incircuit_measurements(circuit: QuantumCircuit, mode="all"):
    """
    Checks for measurements in the circuit, and returns True if there are measurements in the circuit.

    Args:
        circuit (QuantumCircuit): The quantum circuit to check for measurements.

    Returns:
        True if there are measurements in the circuit.
    """
    for op in circuit.data:
        if mode == "all" or mode == "condition":
            if op.operation.condition:
                return True
        if mode == "all" or mode == "clbits":
            if len(op.clbits) > 0:
                return True
    return False<|MERGE_RESOLUTION|>--- conflicted
+++ resolved
@@ -12,12 +12,8 @@
 import dill as pickle
 from packaging import version
 
-<<<<<<< HEAD
 from qiskit import QuantumCircuit
 from qiskit.circuit import ParameterVector
-=======
-import qiskit
->>>>>>> 435c03b0
 from qiskit.primitives import Estimator as qiskit_primitives_Estimator
 from qiskit.primitives import BackendEstimator as qiskit_primitives_BackendEstimator
 from qiskit.primitives import Sampler as qiskit_primitives_Sampler
@@ -35,9 +31,8 @@
 from qiskit_ibm_runtime.exceptions import IBMRuntimeError, RuntimeJobFailureError
 from qiskit_ibm_runtime.options import Options as qiskit_ibm_runtime_Options
 from qiskit.exceptions import QiskitError
-from qiskit import QuantumCircuit
-
-
+
+import qiskit
 if version.parse(qiskit.__version__) <= version.parse("0.45.0"):
     from qiskit.utils import algorithm_globals
 from qiskit_algorithms.utils import algorithm_globals as qiskit_algorithm_globals
@@ -68,34 +63,20 @@
     Args:
         execution (Union[str, Backend, QiskitRuntimeService, Session, BaseEstimator, BaseSampler]): The execution environment, possible inputs are:
 
-<<<<<<< HEAD
-                                                                                                       * A string, that specifics the simulator
-                                                                                                         backend (``"statevector_simulator"`` or ``"qasm_simulator"``)
-                                                                                                       * A Qiskit backend, to run the jobs on IBM Quantum
-                                                                                                         systems or simulators
-                                                                                                       * A list of backends for automatic backend selection later on
-                                                                                                       * A QiskitRuntimeService, to run the jobs on the Qiskit Runtime service
-                                                                                                         If no backend is provided, the backend will be automatically selected
-                                                                                                         from the available backends on this service
-                                                                                                       * A Session, to run the jobs on the Qiskit Runtime service
-                                                                                                       * A Estimator primitive (either simulator or Qiskit Runtime primitive)
-                                                                                                       * A Sampler primitive (either simulator or Qiskit Runtime primitive)
-
-                                                                                                       Default is the initialization with the :class:`StatevectorSimulator`.
-=======
                                                                                                                      * A string, that specifics the simulator
                                                                                                                        backend. For Qiskit this can be ``"qiskit"``,``"statevector_simulator"`` or ``"qasm_simulator"``.
                                                                                                                        For PennyLane this can be ``"pennylane"``, ``"default.qubit"``.
+                                                                                                                     * A PennyLane device, to run the jobs with PennyLane (e.g. AWS Braket plugin for PennyLane)
                                                                                                                      * A Qiskit backend, to run the jobs on IBM Quantum
                                                                                                                        systems or simulators
+                                                                                                                     * A list of Qiskit backends for automatic backend selection later on
                                                                                                                      * A QiskitRuntimeService, to run the jobs on the Qiskit Runtime service
                                                                                                                        In this case the backend has to be provided separately via ``backend=``
                                                                                                                      * A Session, to run the jobs on the Qiskit Runtime service
                                                                                                                      * A Estimator primitive (either simulator or Qiskit Runtime primitive)
                                                                                                                      * A Sampler primitive (either simulator or Qiskit Runtime primitive)
 
-                                                                                                                     Default is the initialization with the :class:`StatevectorSimulator`.
->>>>>>> 435c03b0
+                                                                                                       Default is the initialization with the :class:`StatevectorSimulator`.
         backend (Union[Backend, str, None]): The backend that is used for the execution.
                                              Only mandatory if a service is provided.
         options_estimator (Union[Options, Options, None]): The options for the created estimator
@@ -110,9 +91,7 @@
             until the execution is aborted.
         wait_restart (int): The time to wait before restarting a job in seconds.
         shots (Union[int, None]): The number of initial shots that is used for the execution.
-<<<<<<< HEAD
-        primitive_seed (Union[int, None]): The seed that is used for the execution
-                                           of the primitives with simulated sampling.
+        seed (Union[int, None]): The seed that is used for finite samples in the execution.
         qpu_parallelization (Union[int, str, None]): The number of parallel executions on the QPU.
                                                      If set to ``"auto"``, the number of parallel
                                                      executions is automatically determined. If set
@@ -122,9 +101,6 @@
 
                                     * ``"quality"``: Automatically selects the best backend for the provided circuit. This is the default value.
                                     * ``"speed"``: Automatically selects the backend with the smallest queue.
-=======
-        seed (Union[int, None]): The seed that is used for finite samples in the execution.
->>>>>>> 435c03b0
 
     Attributes:
     -----------
@@ -261,13 +237,9 @@
     def __init__(
         self,
         execution: Union[
-<<<<<<< HEAD
-            str, Backend, QiskitRuntimeService, Session, BaseEstimator, BaseSampler, List[Backend]
-        ] = "statevector_simulator",
-        backend: Union[Backend, str, List[Backend], None] = None,
-=======
             str,
             Backend,
+            List[Backend],
             QiskitRuntimeService,
             Session,
             BaseEstimator,
@@ -275,7 +247,6 @@
             PennylaneDevice,
         ] = "pennylane",
         backend: Union[Backend, str, None] = None,
->>>>>>> 435c03b0
         options_estimator: Union[Options, qiskit_ibm_runtime_Options] = None,
         options_sampler: Union[Options, qiskit_ibm_runtime_Options] = None,
         log_file: str = "",
@@ -285,13 +256,9 @@
         max_jobs_retries: int = 10,
         wait_restart: int = 1,
         shots: Union[int, None] = None,
-<<<<<<< HEAD
-        primitive_seed: Union[int, None] = None,
+        seed: Union[int, None] = None,
         qpu_parallelization: Union[int, str, None] = None,
         auto_backend_mode: str = "quality",
-=======
-        seed: Union[int, None] = None,
->>>>>>> 435c03b0
     ) -> None:
         # Default values for internal variables
         self._backend = None
@@ -516,36 +483,39 @@
         else:
             raise ValueError("Unknown execution type: " + str(type(execution)))
 
-<<<<<<< HEAD
-        # Check if execution is on a remote IBM backend
-        if "ibm" in str(self._backend).lower() or "ibm" in str(self._backend_list).lower():
-            if "fake" in str(self._backend).lower() or "fake" in str(self._backend_list).lower():
-                self._IBMQuantum = False
-            else:
-                self._IBMQuantum = True
-        else:
-            self._IBMQuantum = False
-
-        if self._backend_list is None:
-            self._backend_list = [self._backend]
-        else:
-            if self._IBMQuantum is False:
-                if (
-                    "fake" not in str(self._backend).lower()
-                    and "fake" not in str(self._backend_list).lower()
-                ):
-                    raise ValueError(
-                        "Automatic backend selection is only supported"
-                        + " for IBM Quantum backends!"
-                    )
-=======
         # Check if execution is on a remote backend
         if self.quantum_framework == "qiskit":
-            if "ibm" in self.backend_name:
-                self._remote = True
+            if "ibm" in str(self._backend).lower() or "ibm" in str(self._backend_list).lower():
+                if "fake" in str(self._backend).lower() or "fake" in str(self._backend_list).lower():
+                    self._remote = False
+                else:
+                    self._remote = True
             else:
                 self._remote = False
+
+            if self._backend_list is None:
+                self._backend_list = [self._backend]
+            else:
+                if self._remote is False:
+                    # If fake backends are given
+                    # automatic backend selection is supported
+                    # TODO: only fake backends are supported!
+                    if (
+                        "fake" not in str(self._backend).lower()
+                        and "fake" not in str(self._backend_list).lower()
+                    ):
+                        raise ValueError(
+                            "Automatic backend selection is only supported"
+                            + " for IBM Quantum backends!"
+                        )
+
         elif self.quantum_framework == "pennylane":
+            if self._backend_list is not None:
+                raise ValueError(
+                    "Automatic backend selection is only supported"
+                    + " for IBM Quantum backends!"
+                )
+
             self._remote = not any(
                 substring in str(self._pennylane_device)
                 for substring in [
@@ -557,7 +527,6 @@
             )
         else:
             raise RuntimeError("Unknown quantum framework!")
->>>>>>> 435c03b0
 
         # set initial shots
         self._shots = shots
@@ -570,19 +539,14 @@
         if self._caching:
             self._cache = ExecutorCache(self._logger, cache_dir)
 
-<<<<<<< HEAD
-        self._logger.info(f"Executor initialized with backend: {{}}".format(self._backend))
-        self._logger.info(
-            f"Executor initialized with list of backends: {{}}".format(self._backend_list)
-        )
-        self._logger.info(f"Executor initialized with service: {{}}".format(self._service))
-=======
         self._logger.info(f"Executor initialized with {{}}".format(self.quantum_framework))
         if self._backend is not None:
             self._logger.info(f"Executor initialized with backend: {{}}".format(self._backend))
+        if self._backend_list is not None:
+            if len(self._backend_list) > 1:
+                self._logger.info(f"Executor initialized with backend list: {{}}".format(self._backend_list))
         if self._service is not None:
             self._logger.info(f"Executor initialized with service: {{}}".format(self._service))
->>>>>>> 435c03b0
         if self._session is not None:
             self._logger.info(
                 f"Executor initialized with session: {{}}".format(self._session.session_id)
@@ -1413,69 +1377,6 @@
 
         if self.quantum_framework == "pennylane":
 
-<<<<<<< HEAD
-        # Update shots in estimator primitive
-        if self._estimator is not None:
-            if isinstance(self._estimator, qiskit_primitives_Estimator):
-
-                if num_shots == 0:
-                    self._estimator.set_options(shots=None)
-                else:
-                    self._estimator.set_options(shots=num_shots)
-                try:
-                    self._options_estimator["shots"] = num_shots
-                except:
-                    pass  # no option available
-            elif isinstance(self._estimator, qiskit_primitives_BackendEstimator):
-                self._estimator.set_options(shots=num_shots)
-                try:
-                    self._options_estimator["shots"] = num_shots
-                except:
-                    pass  # no option available
-            elif isinstance(self._estimator, qiskit_ibm_runtime_Estimator):
-                execution = self._estimator.options.get("execution")
-                execution["shots"] = num_shots
-                self._estimator.set_options(execution=execution)
-                try:
-                    self._options_estimator["execution"]["shots"] = num_shots
-                except:
-                    pass  # no options_estimator or no execution in options_estimator
-            elif isinstance(self._estimator, ParallelEstimator):
-                self._estimator.shots = num_shots
-            else:
-                raise RuntimeError("Unknown estimator type!")
-
-        # Update shots in sampler primitive
-        if self._sampler is not None:
-            if isinstance(self._sampler, qiskit_primitives_Sampler):
-                if num_shots == 0:
-                    self._sampler.set_options(shots=None)
-                else:
-                    self._sampler.set_options(shots=num_shots)
-                try:
-                    self._options_sampler["shots"] = num_shots
-                except:
-                    pass  # no option available
-            elif isinstance(self._sampler, qiskit_primitives_BackendSampler):
-                self._sampler.set_options(shots=num_shots)
-                try:
-                    self._options_sampler["shots"] = num_shots
-                except:
-                    pass  # no option available
-            elif isinstance(self._sampler, qiskit_ibm_runtime_Sampler):
-                execution = self._sampler.options.get("execution")
-                execution["shots"] = num_shots
-                self._sampler.set_options(execution=execution)
-                try:
-                    self._options_sampler["execution"]["shots"] = num_shots
-                except:
-                    pass  # no options_sampler or no execution in options_sampler
-            elif isinstance(self._sampler, ParallelSampler):
-                self._sampler.shots = num_shots
-
-            else:
-                raise RuntimeError("Unknown sampler type!")
-=======
             if self._pennylane_device is not None:
                 if isinstance(self._pennylane_device.shots, qml.measurements.Shots):
                     if num_shots == 0:
@@ -1492,7 +1393,6 @@
                         self._pennylane_device._shots = num_shots
 
         elif self.quantum_framework == "qiskit":
->>>>>>> 435c03b0
 
             # Update shots in backend
             if self._backend is not None:
@@ -1518,18 +1418,14 @@
                         pass  # no option available
                 elif isinstance(self._estimator, qiskit_ibm_runtime_Estimator):
                     execution = self._estimator.options.get("execution")
-<<<<<<< HEAD
-                    shots_estimator = execution["shots"]
-                elif isinstance(self._estimator, ParallelEstimator):
-                    shots_estimator = self._estimator.shots
-=======
                     execution["shots"] = num_shots
                     self._estimator.set_options(execution=execution)
                     try:
                         self._options_estimator["execution"]["shots"] = num_shots
                     except:
                         pass  # no options_estimator or no execution in options_estimator
->>>>>>> 435c03b0
+                elif isinstance(self._estimator, ParallelEstimator):
+                    self._estimator.shots = num_shots
                 else:
                     raise RuntimeError("Unknown estimator type!")
 
@@ -1552,18 +1448,14 @@
                         pass  # no option available
                 elif isinstance(self._sampler, qiskit_ibm_runtime_Sampler):
                     execution = self._sampler.options.get("execution")
-<<<<<<< HEAD
-                    shots_sampler = execution["shots"]
-                elif isinstance(self._sampler, ParallelSampler):
-                    shots_sampler = self._sampler.shots
-=======
                     execution["shots"] = num_shots
                     self._sampler.set_options(execution=execution)
                     try:
                         self._options_sampler["execution"]["shots"] = num_shots
                     except:
                         pass  # no options_sampler or no execution in options_sampler
->>>>>>> 435c03b0
+                elif isinstance(self._sampler, ParallelSampler):
+                    self._sampler.shots = num_shots
                 else:
                     raise RuntimeError("Unknown sampler type!")
         else:
@@ -1603,6 +1495,8 @@
                     elif isinstance(self._estimator, qiskit_ibm_runtime_Estimator):
                         execution = self._estimator.options.get("execution")
                         shots_estimator = execution["shots"]
+                    elif isinstance(self._estimator, ParallelEstimator):
+                        shots_estimator = self._estimator.shots
                     else:
                         raise RuntimeError("Unknown estimator type!")
 
@@ -1614,17 +1508,11 @@
                     elif isinstance(self._sampler, qiskit_ibm_runtime_Sampler):
                         execution = self._sampler.options.get("execution")
                         shots_sampler = execution["shots"]
+                    elif isinstance(self._sampler, ParallelSampler):
+                        shots_sampler = self._sampler.shots
                     else:
                         raise RuntimeError("Unknown sampler type!")
 
-<<<<<<< HEAD
-            shots = max(shots_estimator, shots_sampler)
-        elif self._backend is not None:
-            if "statevector_simulator" not in str(self._backend):
-                shots = self._backend.options.shots
-        elif self._backend_list is None:
-            return None  # No shots available
-=======
                 if self._estimator is not None and self._sampler is not None:
                     if shots_estimator != shots_sampler:
                         raise ValueError(
@@ -1644,7 +1532,6 @@
                 return None  # No shots available
         else:
             raise RuntimeError("Unknown quantum framework!")
->>>>>>> 435c03b0
 
         if shots == 0:
             shots = None
@@ -1776,7 +1663,6 @@
 
         self._set_seed_for_primitive = seed
 
-<<<<<<< HEAD
     def select_backend(self, circuit, **options):
         from ..encoding_circuit.encoding_circuit_base import (
             EncodingCircuitBase,
@@ -1877,16 +1763,16 @@
         # Check if execution is on a remote IBM backend
         if "ibm" in str(self._backend).lower() or "ibm" in str(self._backend_list).lower():
             if "fake" in str(self._backend).lower() or "fake" in str(self._backend_list).lower():
-                self._IBMQuantum = False
-            else:
-                self._IBMQuantum = True
-        else:
-            self._IBMQuantum = False
+                self._remote = False
+            else:
+                self._remote = True
+        else:
+            self._remote = False
 
     def unset_backend(self):
         """Unsets the backend that is used for the execution."""
         self._backend = None
-=======
+
     @property
     def backend_name(self) -> str:
         """Returns the name of the backend."""
@@ -1917,7 +1803,6 @@
             return statevector_device
         else:
             raise RuntimeError("Unknown quantum framework!")
->>>>>>> 435c03b0
 
 
 class ExecutorEstimator(BaseEstimator):
