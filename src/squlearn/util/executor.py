import numpy as np
import logging
from logging import handlers
import copy
from pathlib import Path
from hashlib import blake2b
from typing import Any, Union, List
import traceback
from dataclasses import asdict
import time
import dill as pickle
from packaging import version

from qiskit import QuantumCircuit
from qiskit.circuit import ParameterVector
from qiskit.primitives import Estimator as qiskit_primitives_Estimator
from qiskit.primitives import BackendEstimator as qiskit_primitives_BackendEstimator
from qiskit.primitives import Sampler as qiskit_primitives_Sampler
from qiskit.primitives import BackendSampler as qiskit_primitives_BackendSampler
from qiskit.primitives import BaseEstimator, BaseSampler
from qiskit.primitives.base import SamplerResult, EstimatorResult
from qiskit_aer import Aer
from qiskit_ibm_runtime import QiskitRuntimeService, Session
from qiskit.providers import Options
from qiskit.providers import JobV1 as Job
from qiskit.providers.backend import Backend
from qiskit.providers.jobstatus import JobStatus, JOB_FINAL_STATES
from qiskit_ibm_runtime import Estimator as qiskit_ibm_runtime_Estimator
from qiskit_ibm_runtime import Sampler as qiskit_ibm_runtime_Sampler
from qiskit_ibm_runtime.exceptions import IBMRuntimeError, RuntimeJobFailureError
from qiskit_ibm_runtime.options import Options as qiskit_ibm_runtime_Options
from qiskit.exceptions import QiskitError

import qiskit

if version.parse(qiskit.__version__) <= version.parse("0.45.0"):
    from qiskit.utils import algorithm_globals
from qiskit_algorithms.utils import algorithm_globals as qiskit_algorithm_globals

from pennylane.devices import Device as PennylaneDevice
from pennylane import QubitDevice
import pennylane as qml

from .execution import AutoSelectionBackend, ParallelEstimator, ParallelSampler


class Executor:
    """
    A class for executing quantum jobs on IBM Quantum systems or simulators.

    The Executor class is the central component of sQUlearn, responsible for running quantum jobs.
    Both high- and low-level methods utilize the Executor class to execute jobs seamlessly.
    It automatically creates the necessary primitives when they are required in the sQUlearn
    sub-program. The Executor takes care about session handling, result caching, and automatic
    restarts of failed jobs.

    The Estimator can be initialized with various objects that specify the execution environment,
    as for example a Qiskit backend either from IBM Quantum or a Aer simulator.

    A detailed introduction to the Executor can be found in the
    :doc:`User Guide: The Executor Class </user_guide/executor>`

    Args:
        execution (Union[str, Backend, QiskitRuntimeService, Session, BaseEstimator, BaseSampler]): The execution environment, possible inputs are:

                                                                                                                     * A string, that specifics the simulator
                                                                                                                       backend. For Qiskit this can be ``"qiskit"``,``"statevector_simulator"`` or ``"qasm_simulator"``.
                                                                                                                       For PennyLane this can be ``"pennylane"``, ``"default.qubit"``.
                                                                                                                     * A PennyLane device, to run the jobs with PennyLane (e.g. AWS Braket plugin for PennyLane)
                                                                                                                     * A Qiskit backend, to run the jobs on IBM Quantum
                                                                                                                       systems or simulators
                                                                                                                     * A list of Qiskit backends for automatic backend selection later on
                                                                                                                     * A QiskitRuntimeService, to run the jobs on the Qiskit Runtime service
                                                                                                                       In this case the backend has to be provided separately via ``backend=``
                                                                                                                     * A Session, to run the jobs on the Qiskit Runtime service
                                                                                                                     * A Estimator primitive (either simulator or Qiskit Runtime primitive)
                                                                                                                     * A Sampler primitive (either simulator or Qiskit Runtime primitive)

                                                                                                       Default is the initialization with PennyLane.
        backend (Union[Backend, str, None]): The backend that is used for the execution.
                                             Only mandatory if a service is provided.
        options_estimator (Union[Options, Options, None]): The options for the created estimator
                                                           primitives.
        options_sampler (Union[Options, Options, None]): The options for the created sampler
                                                         primitives.
        log_file (str): The name of the log file, if empty, no log file is created.
        caching (Union[bool, None]): Whether to cache the results of the jobs.
        cache_dir (str): The directory where to cache the results of the jobs.
        max_session_time (str): The maximum time for a session, similar input as in Qiskit.
        max_jobs_retries (int): The maximum number of retries for a job
            until the execution is aborted.
        wait_restart (int): The time to wait before restarting a job in seconds.
        shots (Union[int, None]): The number of initial shots that is used for the execution.
        seed (Union[int, None]): The seed that is used for finite samples in the execution.
        qpu_parallelization (Union[int, str, None]): The number of parallel executions on the QPU.
                                                     If set to ``"auto"``, the number of parallel
                                                     executions is automatically determined. If set
                                                     to ``None``, no parallelization is used.
                                                     Default is ``None``.
        auto_backend_mode (str): The mode for automatic backend selection. Possible values are:

                                    * ``"quality"``: Automatically selects the best backend for the provided circuit. This is the default value.
                                    * ``"speed"``: Automatically selects the backend with the smallest queue.

    Attributes:
    -----------

    Attributes:
        execution (str): String of the execution environment.
        backend (Backend): The backend that is used in the Executor.
        session (Session): The session that is used in the Executor.
        service (QiskitRuntimeService): The service that is used in the Executor.
        estimator (BaseEstimator): The Qiskit estimator primitive that is used in the Executor.
                                   Different to :meth:`get_estimator`,
                                   which creates a new estimator object with overwritten methods
                                   that runs everything through the Executor with
                                   :meth:`estimator_run`.
        sampler (BaseSampler): The Qiskit sampler primitive that is used in the Executor.
                               Different to :meth:`get_sampler`,
                               which creates a new sampler object with overwritten methods
                               that runs everything through the Executor with
                               :meth:`estimator_run`.
        shots (int): The number of shots that is used in the Executor.

    See Also:
       * :doc:`User Guide: The Executor Class </user_guide/executor>`
       * `Qiskit Runtime <https://quantum-computing.ibm.com/lab/docs/iql/runtime>`_
       * `Qsikit Primitives <https://qiskit.org/documentation/apidoc/primitives.html>`_

    **Example: Different PennyLane based initializations of the Executor**

    .. code-block:: python

       from squlearn import Executor
       import pennylane as qml

       # Executor with a PennyLane device (statevector)
       executor = Executor(qml.device("default.qubit"))

       # Executor with a PennyLane device (shot-based)
       executor = Executor(qml.device("default.qubit", shots=1000))

       # Executor with a PennyLane lightining device
       executor = Executor(qml.device("lightning.qubit"))

       # Executor with a AWS Braket device with 4 qubits (requires a valid AWS credential to be set)
       dev = qml.device("braket.aws.qubit", device_arn="arn:aws:braket:::device/quantum-simulator/amazon/sv1", wires=4)
       executor = Executor(dev)

    **Example: Different Qiskit based initializations of the Executor**

    .. code-block:: python

       from squlearn import Executor
       from qiskit_ibm_runtime import QiskitRuntimeService

       # Executor with a ideal simulator backend
       exec = Executor("statevector_simulator")

       # Executor with a shot-based simulator backend and 1000 shots
       exec = Executor("qasm_simulator")
       exec.set_shots(1000)

       # Executor with a IBM Quantum backend
       service = QiskitRuntimeService(channel="ibm_quantum", token="INSERT_YOUR_TOKEN_HERE")
       executor = Executor(service.get_backend('ibm_nairobi'))

       # Executor with a IBM Quantum backend and caching and logging
       service = QiskitRuntimeService(channel="ibm_quantum", token="INSERT_YOUR_TOKEN_HERE")
       executor = Executor(service.get_backend('ibm_nairobi'), caching=True,
                            cache_dir='cache', log_file="log.log")

    **Example: Get the Executor based Qiskit primitives**

    .. jupyter-execute::

       from squlearn import Executor

       # Initialize the Executor
       executor = Executor("statevector_simulator")

       # Get the Executor based Estimator - can be used as a normal Qiskit Estimator
       estimator = executor.get_estimator()

       # Get the Executor based Sampler - can be used as a normal Qiskit Sampler
       sampler = executor.get_sampler()


       # Run a circuit with the Executor based Sampler
       from qiskit.circuit.random import random_circuit
       circuit = random_circuit(2, 2, seed=1, measure=True).decompose(reps=1)
       job = sampler.run(circuit)
       result = job.result()

    **Example: Automatic backend selection**

    .. code-block:: python

       import numpy as np
       from squlearn import Executor
       from qiskit_ibm_runtime import QiskitRuntimeService
       from squlearn.encoding_circuit import ChebyshevRx
       from squlearn.kernel import FidelityKernel, QKRR

       # Executor is initialized with a service, and considers all available backends
       # (except simulators)
       service = QiskitRuntimeService(channel="ibm_quantum", token="INSERT_YOUR_TOKEN_HERE")
       executor = Executor(service, auto_backend_mode="quality")

       # Create a QKRR model with a FidelityKernel and the ChebyshevRx encoding circuit
       qkrr = QKRR(FidelityKernel(ChebyshevRx(4,1),executor))

       # Backend is automatically selected based on the encoding circuit
       # All the following functions will be executed on the selected backend
       X_train, y_train = np.array([[0.1],[0.2]]), np.array([0.1,0.2])
       qkrr.fit(X_train, y_train)

    **Example: QPU parallelization**

    .. jupyter-execute::

       from squlearn import Executor

       # All circuit executions are copied four times and are executed in parallel
       executor = Executor("statevector_simulator", qpu_parallelization=4)

       # The level of parallelization is determined automatically to reach a maximum
       # parallelization level of number of qubits of the backend divided by the number of qubits
       # of the circuit
       executor = Executor("statevector_simulator", qpu_parallelization="auto")


    Methods:
    --------
    """

    def __init__(
        self,
        execution: Union[
            str,
            Backend,
            List[Backend],
            QiskitRuntimeService,
            Session,
            BaseEstimator,
            BaseSampler,
            PennylaneDevice,
        ] = "pennylane",
        backend: Union[Backend, str, None] = None,
        options_estimator: Union[Options, qiskit_ibm_runtime_Options] = None,
        options_sampler: Union[Options, qiskit_ibm_runtime_Options] = None,
        log_file: str = "",
        caching: Union[bool, None] = None,
        cache_dir: str = "_cache",
        max_session_time: str = "8h",
        max_jobs_retries: int = 10,
        wait_restart: int = 1,
        shots: Union[int, None] = None,
        seed: Union[int, None] = None,
        qpu_parallelization: Union[int, str, None] = None,
        auto_backend_mode: str = "quality",
    ) -> None:
        # Default values for internal variables
        self._backend = None
        self._session = None
        self._service = None
        self._estimator = None
        self._sampler = None
        self._IBMQuantum = False
        self._session_active = False
        self._execution_origin = ""

        # Copy estimator options and make a dict
        self._options_estimator = options_estimator
        if self._options_estimator is None:
            self._options_estimator = {}

        # Copy sampler options and make a dict
        self._options_sampler = options_sampler
        if self._options_sampler is None:
            self._options_sampler = {}

        self._set_seed_for_primitive = seed
        self._pennylane_seed = seed
        if seed is not None:
            if version.parse(qiskit.__version__) <= version.parse("0.45.0"):
                algorithm_globals.random_seed = seed
            qiskit_algorithm_globals.random_seed = seed

        # Copy Executor options
        self._log_file = log_file
        self._caching = caching
        self._max_session_time = max_session_time
        self._max_jobs_retries = max_jobs_retries
        self._wait_restart = wait_restart
        self._qpu_parallelization = qpu_parallelization
        self._auto_backend_mode = auto_backend_mode

        self._backend_list = None

        if self._log_file != "":
            fh = handlers.RotatingFileHandler(
                self._log_file, maxBytes=(1048576 * 5), backupCount=100
            )
            log_format = logging.Formatter("%(asctime)s - %(name)s - %(levelname)s - %(message)s")
            fh.setFormatter(log_format)
            self._logger = logging.getLogger("executor")
            self._logger.addHandler(fh)
            self._logger.setLevel(logging.INFO)
        else:
            self._logger = logging.getLogger("executor")
            self._logger.setLevel(logging.INFO)

        if execution is None and backend is not None:
            # Only backend is given
            execution = backend

        self._quantum_framework = "qiskit"
        self._pennylane_device = None

        if isinstance(execution, str):
            # Execution is a string -> get backend
            if execution in ["qiskit", "statevector_simulator", "aer_simulator_statevector"]:
                execution = "aer_simulator_statevector"
                self._backend = Aer.get_backend(execution)
                if shots is None:
                    self._backend.options.shots = None
            elif execution in ["qasm_simulator", "aer_simulator"]:
                execution = "aer_simulator"
                self._backend = Aer.get_backend(execution)
                shots_backend = self._backend.options.shots
                if shots is None:
                    shots = shots_backend
            elif "ibm" in execution:
                raise ValueError(
                    "IBM backend are not supported by string input, since credentials are missing "
                    + execution
                )
            elif execution in ["pennylane", "default.qubit"]:
                self._quantum_framework = "pennylane"
                self._pennylane_device = qml.device("default.qubit")
                if shots is None:
                    shots = self._pennylane_device.shots.total_shots
            else:
                raise ValueError("Unknown backend string: " + execution)
            self._execution_origin = "Simulator"

        elif isinstance(execution, QubitDevice) or isinstance(execution, PennylaneDevice):
            self._quantum_framework = "pennylane"
            self._pennylane_device = execution

            if self._pennylane_seed is not None:
                if hasattr(self._pennylane_device, "_rng"):
                    self._pennylane_device._rng = np.random.default_rng(self._pennylane_seed)
                if hasattr(self._pennylane_device, "_prng_key"):
                    self._pennylane_device._prng_key = None

            if isinstance(self._pennylane_device.shots, qml.measurements.Shots):
                if len(self._pennylane_device.shots.shot_vector) > 2:
                    raise ValueError("Shot vector in PennyLane device is not supported yet!")
                else:
                    if shots is None:
                        shots = self._pennylane_device.shots.total_shots
            elif isinstance(self._pennylane_device.shots, int):
                if shots is None:
                    shots = self._pennylane_device.shots

        elif isinstance(execution, Backend):
            # Execution is a backend class
            if hasattr(execution, "service"):
                self._service = execution.service
            self._backend = execution
            self._execution_origin = "Backend"
            if shots is None:
                if hasattr(self._backend.options, "shots"):
                    shots = self._backend.options.shots
                    if self.is_statevector:
                        shots = None
        elif isinstance(execution, list):
            # Execution is a list of backends -> backands will be automatically selected
            if all(isinstance(exec, Backend) for exec in execution):
                self._backend = None
                self._backend_list = execution
                self._execution_origin = "BackendList"
                # Execution is a backend class
                if hasattr(execution[0], "service"):
                    self._service = execution[0].service
            else:
                raise ValueError("Only list of backends are supported!")
        elif isinstance(execution, QiskitRuntimeService):
            self._service = execution
            if isinstance(backend, str):
                self._backend = self._service.get_backend(backend)
            elif isinstance(backend, Backend):
                self._backend = backend
            elif isinstance(backend, list):
                self._backend_list = backend
                self._backend = None
            elif backend is None:
                self._backend = None
                self._backend_list = self._service.backends()
            else:
                raise ValueError("Unknown backend type: " + backend)
            if shots is None and self._backend is not None:
                shots = self._backend.options.shots
                if self.is_statevector:
                    shots = None
            self._execution_origin = "QiskitRuntimeService"
        elif isinstance(execution, Session):
            # Execution is a active? session
            self._session = execution
            self._service = self._session.service
            self._backend = self._session.service.get_backend(self._session.backend())
            self._session_active = True
            self._execution_origin = "Session"
            if shots is None:
                shots = self._backend.options.shots
                if self.is_statevector:
                    shots = None
        elif isinstance(execution, BaseEstimator):
            self._estimator = execution
            if isinstance(self._estimator, qiskit_primitives_Estimator):
                # this is only a hack, there is no real backend in the Primitive Estimator class
                self._backend = Aer.get_backend("aer_simulator_statevector")
            elif isinstance(self._estimator, qiskit_primitives_BackendEstimator):
                self._backend = self._estimator._backend
                shots_estimator = self._estimator.options.get("shots", 0)
                if shots_estimator == 0:
                    if shots is None:
                        shots = 1024
                    self._estimator.set_options(shots=shots)
                else:
                    if shots is None:
                        shots = shots_estimator
            # Real Backend
            elif hasattr(self._estimator, "session"):
                self._session = self._estimator.session
                self._service = self._estimator.session.service
                self._backend = self._estimator.session.service.get_backend(
                    self._estimator.session.backend()
                )
                self._session_active = True
            else:
                raise RuntimeError("No backend found in the given Estimator Primitive!")

            if self._options_estimator is None:
                self._options_estimator = self._estimator.options
            else:
                self._estimator.options.update_options(**self._options_estimator)
            self._execution_origin = "Estimator"
        elif isinstance(execution, BaseSampler):
            self._sampler = execution

            if isinstance(self._sampler, qiskit_primitives_Sampler):
                # this is only a hack, there is no real backend in the Primitive Sampler class
                self._backend = Aer.get_backend("aer_simulator_statevector")
            elif isinstance(self._sampler, qiskit_primitives_BackendSampler):
                self._backend = self._sampler._backend
                shots_sampler = self._sampler.options.get("shots", 0)
                if shots_sampler == 0:
                    if shots is None:
                        shots = 1024
                    self._sampler.set_options(shots=shots)
                else:
                    if shots is None:
                        shots = shots_sampler
            elif hasattr(self._sampler, "session"):
                self._session = self._sampler.session
                self._service = self._sampler.session.service
                self._backend = self._sampler.session.service.get_backend(
                    self._sampler.session.backend()
                )
                self._session_active = True
            else:
                raise RuntimeError("No backend found in the given Sampler Primitive!")

            if self._options_sampler is None:
                self._options_sampler = self._sampler.options
            else:
                self._sampler.options.update_options(**self._options_sampler)
            self._execution_origin = "Sampler"
        else:
            raise ValueError("Unknown execution type: " + str(type(execution)))

        # Check if execution is on a remote backend
        if self.quantum_framework == "qiskit":
            if "ibm" in str(self._backend).lower() or "ibm" in str(self._backend_list).lower():
                if (
                    "fake" in str(self._backend).lower()
                    or "fake" in str(self._backend_list).lower()
                ):
                    self._remote = False
                else:
                    self._remote = True
            else:
                self._remote = False

            if self._backend_list is None:
                self._backend_list = [self._backend]
            else:
                if self._remote is False:
                    # If fake backends are given
                    # automatic backend selection is supported
                    # TODO: only fake backends are supported!
                    if (
                        "fake" not in str(self._backend).lower()
                        and "fake" not in str(self._backend_list).lower()
                    ):
                        raise ValueError(
                            "Automatic backend selection is only supported"
                            + " for IBM Quantum backends!"
                        )

        elif self.quantum_framework == "pennylane":
            if self._backend_list is not None:
                raise ValueError(
                    "Automatic backend selection is only supported for IBM Quantum backends!"
                )
            if self.qpu_parallelization:
                raise ValueError("QPU parallelization is not supported for PennyLane devices!")

            self._remote = not any(
                substring in str(self._pennylane_device)
                for substring in [
                    "default.qubit",
                    "default.mixed",
                    "default.clifford",
                    "Lightning Qubit",
                ]
            )
        else:
            raise RuntimeError("Unknown quantum framework!")

        # set initial shots
        self._shots = shots
        self.set_shots(shots)
        self._inital_num_shots = self.get_shots()

        if self._caching is None:
            self._caching = self._IBMQuantum

        if self._caching:
            self._cache = ExecutorCache(self._logger, cache_dir)

        self._logger.info(f"Executor initialized with {{}}".format(self.quantum_framework))
        if self._backend is not None:
            self._logger.info(f"Executor initialized with backend: {{}}".format(self._backend))
        if self._backend_list is not None:
            if len(self._backend_list) > 1:
                self._logger.info(
                    f"Executor initialized with backend list: {{}}".format(self._backend_list)
                )
        if self._service is not None:
            self._logger.info(f"Executor initialized with service: {{}}".format(self._service))
        if self._session is not None:
            self._logger.info(
                f"Executor initialized with session: {{}}".format(self._session.session_id)
            )
        if self._estimator is not None:
            self._logger.info(f"Executor initialized with estimator: {{}}".format(self._estimator))
        if self._sampler is not None:
            self._logger.info(f"Executor initialized with sampler: {{}}".format(self._sampler))
        self._logger.info(f"Executor intial shots: {{}}".format(self._inital_num_shots))

    @property
    def quantum_framework(self) -> str:
        """Return the quantum framework that is used in the executor."""
        return self._quantum_framework

    def pennylane_execute(self, pennylane_circuit: callable, *args, **kwargs):
        """
        Function for executing of PennyLane circuits with the Executor with caching and restarts

        Args:
            pennylane_circuit (callable): The PennyLane circuit function
            args: Arguments for the circuit
            kwargs: Keyword arguments for the circuit

        Returns:
            The result of the circuit
        """
        # Get hash value of the circuit
        if hasattr(pennylane_circuit, "hash"):
            hash_value = [pennylane_circuit.hash, args]
        else:
            hash_value = [hash(pennylane_circuit), args]

        # Helper function for execution
        def execute_circuit():
            return pennylane_circuit(*args, **kwargs)

        # Call function for cached execution
        return self._pennylane_execute_cached(execute_circuit, hash_value)

    def pennylane_execute_batched(
        self, pennylane_circuit: callable, arg_tuples: Union[list, tuple], **kwargs
    ) -> Union[np.array, list]:
        """
        Function for batched execution of PennyLane circuits.

        Args:
            pennylane_circuit (callable): The PennyLane circuit function
            arg_tuples (Union[list,tuple]): List of tuples with arguments for the circuit

        Returns
            Union[np.array,list]: List of results of the circuits
        """
        input_list = True
        if not isinstance(pennylane_circuit, list):
            pennylane_circuit = [pennylane_circuit]
            input_list = False

        if not isinstance(arg_tuples, list):
            arg_tuples = [arg_tuples]
            input_list = False

        if len(pennylane_circuit) != len(arg_tuples):
            raise ValueError("Length of pennylane_circuit and arg_tuples does not match")

        # Build tapes for batched execution and get the hash value of the circuits
        hash_value = ""
        batched_tapes = []
        for i, arg_tuple in enumerate(arg_tuples):
            pennylane_circuit[i].pennylane_circuit.construct(arg_tuple, kwargs)

            if hasattr(pennylane_circuit[i].pennylane_circuit, "hash"):
                hash_value += str(pennylane_circuit[i].pennylane_circuit.hash)
            else:
                hash_value += str(hash(pennylane_circuit[i].pennylane_circuit))

            batched_tapes.append(pennylane_circuit[i].pennylane_circuit.tape)

        hash_value = [hash_value, arg_tuples]

        # Helper function for execution
        def execute_tapes():
            return qml.execute(batched_tapes, self.backend)

        # Call function for cached execution
        if input_list:
            return self._pennylane_execute_cached(execute_tapes, hash_value)
        else:
            return self._pennylane_execute_cached(execute_tapes, hash_value)[0]

    def _pennylane_execute_cached(self, function: callable, hash_value: Union[str, int]):
        """
        Function for cached execution of PennyLane circuits with the Executor

        Args:
            function (callable): The function that is executed
            hash_value (Union[str,int]): Hash value for the caching

        Returns:
            The result of the circuit
        """
        success = False
        critical_error = False
        critical_error_message = None
        for repeat in range(self._max_jobs_retries):

            try:
                result = None
                cached = False
                if self._caching:

                    # Generate hash value for caching
                    hash_value_adjusted = self._cache.hash_variable(
                        [
                            "pennylane_execute",
                            hash_value,
                            self._pennylane_device.name,
                            self.shots,
                        ]
                    )

                    result = self._cache.get_file(hash_value_adjusted)
                    cached = True
                else:
                    hash_value_adjusted = None

                if result is None:
                    cached = False
                    if self._caching:
                        self._logger.info(
                            f"Execution of pennylane circuit function with hash value: {{}}".format(
                                hash_value_adjusted
                            )
                        )
                    else:
                        self._logger.info(f"Execution of pennylane circuit function")
                    # Execution of pennylane circuit function
                    result = function()
                    self._logger.info(f"Execution of pennylane circuit successful")
                elif self._caching:
                    self._logger.info(
                        f"Cached result found with hash value: {{}}".format(hash_value_adjusted)
                    )

                success = True

            except (
                NotImplementedError,
                RuntimeError,
                ValueError,
                NotImplementedError,
                TypeError,
                qml.numpy.NonDifferentiableError,
            ) as e:
                critical_error = True
                critical_error_message = e

            except Exception as e:
                if repeat == self._max_jobs_retries - 1:
                    critical_error = True
                    critical_error_message = e
                else:
                    self._logger.info(
                        f"Executor failed to run pennylane_execute because of unknown error!"
                    )
                    self._logger.info("Error message: {}".format(str(e)))
                    self._logger.info("Traceback: {}".format(str(traceback.format_exc())))
                    print("Executor failed to run pennylane_execute because of unknown error!")
                    print("Error message: {}".format(str(e)))
                    print("Traceback: {}".format(str(traceback.format_exc())))
                    print("Execution will be restarted")
                    success = False

            if success:
                break
            elif critical_error is False:
                self._logger.info(f"Restarting PennyLane execution")
                success = False

            if critical_error:
                self._logger.info(f"Critical error detected; abort execution")
                raise critical_error_message

        if success is not True:
            raise RuntimeError(
                f"Could not run job successfully after {{}} retries".format(self._max_jobs_retries)
            )

        if self._caching and not cached:
            self._cache.store_file(hash_value_adjusted, copy.copy(result))

        return result

    @property
    def execution(self) -> str:
        """Returns a string of the execution that is used to initialize the executor class."""
        return self._execution_origin

    @property
    def backend(self) -> Union[Backend, None, PennylaneDevice]:
        """Returns the backend that is used in the executor."""

        if self.quantum_framework == "qiskit":
            return self._backend
        elif self.quantum_framework == "pennylane":
            return self._pennylane_device
        else:
            raise RuntimeError("Unknown quantum framework!")

    @property
    def remote(self) -> bool:
        """Returns a boolean if the execution is on a remote backend."""
        return self._remote

    @property
    def backend_list(self) -> List[Backend]:
        """Returns the backend list that is used in the executor."""
        return self._backend_list

    @property
    def is_backend_chosen(self) -> bool:
        """Returns true if the backend has been chosen."""
        if self.backend is None:
            return False
        else:
            return True

    @property
    def qpu_parallelization(self) -> bool:
        """Returns true if the backend has been chosen."""
        return self._qpu_parallelization is not None

    @property
    def session(self) -> Session:
        """Returns the session that is used in the executor."""
        return self._session

    @property
    def service(self) -> QiskitRuntimeService:
        """Returns the service that is used in the executor."""
        return self._service

    @property
    def estimator(self) -> BaseEstimator:
        """Returns the estimator primitive that is used for the execution.

        This function created automatically estimators and checks for an expired session and
        creates a new one if necessary.
        Note that the run function is the same as in the Qiskit primitives, and
        does not support caching and restarts
        For this use :meth:`sampler_run` or :meth:`get_sampler`.

        The estimator that is created depends on the backend that is used for the execution.
        """

        if self.quantum_framework != "qiskit":
            raise RuntimeError("Estimator is only available for Qiskit backends")

        if self._estimator is not None:
            if self._session is not None and self._session_active is False:
                # Session is expired, create a new session and a new estimator
                self.create_session()
                self._estimator = qiskit_ibm_runtime_Estimator(
                    session=self._session, options=self._options_estimator
                )
            estimator = self._estimator
            initialize_parallel_estimator = not isinstance(estimator, ParallelEstimator)
        else:
            # Create a new Estimator
            shots = self.get_shots()
            initialize_parallel_estimator = True
            if self._IBMQuantum:
                if self._session is not None:
                    if self._session_active is False:
                        self.create_session()
                    self._estimator = qiskit_ibm_runtime_Estimator(
                        session=self._session, options=self._options_estimator
                    )
                elif self._service is not None:
                    # No session but service -> create a new session
                    self.create_session()
                    self._estimator = qiskit_ibm_runtime_Estimator(
                        session=self._session, options=self._options_estimator
                    )
                else:
                    raise RuntimeError(
                        "Missing Qiskit Runtime service for Sampler initialization!"
                    )
            else:
                if self.is_statevector:
                    # No session, no service, but state_vector simulator -> Estimator
                    self._estimator = qiskit_primitives_Estimator(options=self._options_estimator)
                    self._estimator.set_options(shots=self._shots)
                elif self._backend is None:
                    raise RuntimeError("Backend missing for Estimator initialization!")
                else:
                    # No session, no service and no state_vector simulator -> BackendEstimator
                    self._estimator = qiskit_primitives_BackendEstimator(
                        backend=self._backend, options=self._options_estimator
                    )
                    if shots is None:
                        shots = 1024

            if not self._options_estimator:
                self.set_shots(shots)

        # Generate a in-QPU parallelized estimator
        if self._qpu_parallelization is not None:
            if initialize_parallel_estimator:
                if isinstance(self._qpu_parallelization, str):
                    if self._qpu_parallelization == "auto":
                        self._estimator = ParallelEstimator(self._estimator, num_parallel=None)
                    else:
                        raise ValueError(
                            "Unknown qpu_parallelization value: " + self._qpu_parallelization
                        )
                elif isinstance(self._qpu_parallelization, int):
                    self._estimator = ParallelEstimator(
                        self._estimator, num_parallel=self._qpu_parallelization
                    )
                else:
                    raise ValueError(
                        "Unknown qpu_parallelization type: " + type(self._qpu_parallelization)
                    )

        estimator = self._estimator

        return estimator

    def clear_estimator_cache(self) -> None:
        """Function for clearing the cache of the estimator primitive to avoid memory overflow."""
        if self._estimator is not None:
            if isinstance(self._estimator, qiskit_primitives_Estimator) or isinstance(
                self._estimator, qiskit_primitives_BackendEstimator
            ):
                self._estimator._circuits = []
                self._estimator._observables = []
                self._estimator._parameters = []
                self._estimator._circuit_ids = {}
                self._estimator._observable_ids = {}

    @property
    def sampler(self) -> BaseSampler:
        """Returns the sampler primitive that is used for the execution.

        This function created automatically estimators and checks for an expired session and
        creates a new one if necessary.

        Note that the run function is the same as in the Qiskit primitives, and
        does not support caching, session handing, etc.
        For this use :meth:`sampler_run` or :meth:`get_sampler`.

        The sampler that is created depends on the backend that is used for the execution.
        """

        if self.quantum_framework != "qiskit":
            raise RuntimeError("Sampler is only available for Qiskit backends")

        if self._sampler is not None:
            if self._session is not None and self._session_active is False:
                # Session is expired, create a new one and a new estimator
                self.create_session()
                self._sampler = qiskit_ibm_runtime_Sampler(
                    session=self._session, options=self._options_sampler
                )
            sampler = self._sampler
            initialize_parallel_sampler = not isinstance(sampler, ParallelSampler)
        else:
            # Create a new Sampler
            shots = self.get_shots()
            initialize_parallel_sampler = True

            if self._IBMQuantum:
                if self._session is not None:
                    if self._session_active is False:
                        self.create_session()
                    self._sampler = qiskit_ibm_runtime_Sampler(
                        session=self._session, options=self._options_sampler
                    )

                elif self._service is not None:
                    # No session but service -> create a new session
                    self.create_session()
                    self._sampler = qiskit_ibm_runtime_Sampler(
                        session=self._session,
                        options=self._options_sampler,
                    )
                else:
                    raise RuntimeError(
                        "Missing Qiskit Runtime service for Sampler initialization!"
                    )
            else:
                if self.is_statevector:
                    # No session, no service, but state_vector simulator -> Sampler
                    self._sampler = qiskit_primitives_Sampler(options=self._options_sampler)
                    self._sampler.set_options(shots=self._shots)
                elif self._backend is None:
                    raise RuntimeError("Backend missing for Sampler initialization!")
                else:
                    # No session, no service and no state_vector simulator -> BackendSampler
                    self._sampler = qiskit_primitives_BackendSampler(
                        backend=self._backend, options=self._options_sampler
                    )
                    if shots is None:
                        shots = 1024

            if not self._options_sampler:
                self.set_shots(shots)

        # Generate a in-QPU parallelized sampler
        if self._qpu_parallelization is not None:
            if initialize_parallel_sampler:
                if isinstance(self._qpu_parallelization, str):
                    if self._qpu_parallelization == "auto":
                        self._sampler = ParallelSampler(self._sampler, num_parallel=None)
                    else:
                        raise ValueError(
                            "Unknown qpu_parallelization value: " + self._qpu_parallelization
                        )
                elif isinstance(self._qpu_parallelization, int):
                    self._sampler = ParallelSampler(
                        self._sampler, num_parallel=self._qpu_parallelization
                    )
                else:
                    raise ValueError(
                        "Unknown qpu_parallelization type: " + type(self._qpu_parallelization)
                    )

        sampler = self._sampler

        return sampler

    def clear_sampler_cache(self) -> None:
        """Function for clearing the cache of the sampler primitive to avoid memory overflow."""
        if self._sampler is not None:
            if isinstance(self._sampler, qiskit_primitives_Sampler) or isinstance(
                self._sampler, qiskit_primitives_BackendSampler
            ):
                self._sampler._circuits = []
                self._sampler._parameters = []
                self._sampler._circuit_ids = {}
                self._sampler._qargs_list = []

    def _primitive_run(
        self, run: callable, label: str, hash_value: Union[str, None] = None
    ) -> Job:
        """Run function that allow restarting, session handling and caching.

        Parent implementation that is used for both, Estimator and Sampler.

        Args:
            run (callable): Run function of the primitive
            label (str): Label that is used for logging.
            hash_value (str,None): Hash value that is used for caching.

        Returns:
            A qiskit job containing the results of the run.
        """
        success = False
        critical_error = False
        critical_error_message = None

        for repeat in range(self._max_jobs_retries):
            try:
                job = None
                cached = False
                if hash_value is not None and self._caching:
                    # TODO: except cache errors
                    job = self._cache.get_file(hash_value)

                if job is None:
                    # TODO: try and except errors
                    job = run()
                    self._logger.info(
                        f"Executor runs " + label + f" with job: {{}}".format(job.job_id())
                    )
                else:
                    self._logger.info(f"Cached job found with hash value: {{}}".format(hash_value))
                    cached = True

            except IBMRuntimeError as e:
                if '"code":1217' in e.message:
                    self._logger.info(
                        f"Executor failed to run "
                        + label
                        + f" because the session has been closed!"
                    )
                    self._session_active = False
                    continue

            except NotImplementedError as e:
                critical_error = True
                critical_error_message = e

            except QiskitError as e:
                critical_error = True
                critical_error_message = e

            except Exception as e:
                critical_error = True
                critical_error_message = e
                self._logger.info(
                    f"Executor failed to run " + label + f" because of unknown error!"
                )
                self._logger.info(f"Error message: {{}}".format(e))
                self._logger.info(f"Traceback: {{}}".format(traceback.format_exc()))

            # Wait for the job to complete
            if job is None:
                if "simulator" in self.backend_name:
                    critical_error = True
                    critical_error_message = RuntimeError("Failed to execute job on simulator!")
            else:
                if not cached:
                    status = JobStatus.QUEUED
                    last_status = None
                else:
                    status = JobStatus.DONE
                while status not in JOB_FINAL_STATES:
                    try:
                        status = job.status()
                        if status != last_status:
                            self._logger.info(f"Job status: {{}}".format(status))
                        last_status = status
                    except Exception as e:
                        self._logger.info(
                            f"Executor failed to get job status because of unknown error!"
                        )
                        self._logger.info(f"Error message: {{}}".format(e))
                        self._logger.info(f"Traceback: {{}}".format(traceback.format_exc()))
                        break

                    if self._IBMQuantum:
                        time.sleep(1)
                    else:
                        time.sleep(0.01)

                # Job is completed, check if it was successful
                if status == JobStatus.ERROR:
                    self._logger.info(f"Failed executation of the job!")
                    try:
                        self._logger.info(f"Error message: {{}}".format(job.error_message()))
                    except Exception as e:
                        try:
                            job.result()
                        except Exception as e2:
                            pass
                            critical_error = True
                            critical_error_message = e2
                elif status == JobStatus.CANCELLED:
                    self._logger.info(f"Job has been manually cancelled, and is resubmitted!")
                    self._logger.info(
                        f"To stop resubmitting the job, cancel the execution script first."
                    )
                else:
                    success = True
                    result_success = False
                    for retry_result in range(3):
                        # check if result is available
                        try:
                            result = job.result()
                            result_success = True
                        except RuntimeJobFailureError as e:
                            self._logger.info(f"Executor unable to retriev job result!")
                            self._logger.info(f"Error message: {{}}".format(e))
                        except Exception as e:
                            self._logger.info(
                                f"Executor failed to get job result because of unknown error!"
                            )
                            self._logger.info(f"Error message: {{}}".format(e))
                            self._logger.info(f"Traceback: {{}}".format(traceback.format_exc()))
                        if result_success:
                            break
                        else:
                            self._logger.info(f"Retrying to get job result")
                            time.sleep(self._wait_restart)

            if success and result_success:
                break
            elif critical_error is False:
                self._logger.info(f"Restarting " + label + f" run")
                success = False
                result_success = False

            if critical_error:
                self._logger.info(f"Critical error detected; abort execution")
                raise critical_error_message

        if success is not True:
            raise RuntimeError(
                f"Could not run job successfully after {{}} retries".format(self._max_jobs_retries)
            )

        if self._caching and not cached:
            job_pickle = copy.copy(job)
            # remove _future and _function from job since this creates massive file sizes
            # and the information is not really needed.
            job_pickle._future = None
            job_pickle._function = None
            job_pickle._api_client = None
            job_pickle._service = None
            job_pickle._ws_client_future = None
            job_pickle._ws_client = None
            try:
                job_pickle._backend = str(job.backend())
            except (QiskitError, AttributeError):
                job_pickle._backend = str(self.backend)

            # overwrite result function with the obtained result
            def result_():
                return result

            job_pickle.result = result_
            self._cache.store_file(hash_value, job_pickle)
            self._logger.info(f"Stored job in cache with hash value: {{}}".format(hash_value))

        return job

    def estimator_run(self, circuits, observables, parameter_values=None, **kwargs: Any) -> Job:
        """
        Function similar to the Qiskit Sampler run function, but this one includes caching,
        automatic session handling, and restarts of failed jobs.

        Args:
            circuits: Quantum circuits to execute.
            observables: Observable to measure.
            parameter_values: Values for the parameters in circuits.
            kwargs (Any): Additional arguments that are passed to the estimator.

        Returns:
            A qiskit job containing the results of the run.
        """

        # Checks and handles in-circuit measurements in the circuit
        containes_incircuit_measurement = False
        if isinstance(circuits, QuantumCircuit):
            containes_incircuit_measurement = check_for_incircuit_measurements(
                circuits, mode="clbits"
            )
        else:
            for circuit in circuits:
                containes_incircuit_measurement = (
                    containes_incircuit_measurement
                    or check_for_incircuit_measurements(circuit, mode="clbits")
                )

        if containes_incircuit_measurement:
            if self.shots is None:
                raise ValueError(
                    "In-circuit measurements with the Estimator are only possible with shots."
                )
            else:
                if self.is_statevector:
                    self._swapp_to_BackendPrimitive("estimator")

        # Set seed for the primitive
        instance_estimator = self.estimator
        if isinstance(self.estimator, ParallelEstimator):
            instance_estimator = self.estimator._estimator
        if isinstance(instance_estimator, qiskit_primitives_BackendEstimator):
            if self._set_seed_for_primitive is not None:
                kwargs["seed_simulator"] = self._set_seed_for_primitive
                self._set_seed_for_primitive += 1
        elif isinstance(instance_estimator, qiskit_primitives_Estimator):
            if self._set_seed_for_primitive is not None:
                self.estimator.set_options(seed=self._set_seed_for_primitive)
                self._set_seed_for_primitive += 1

        def run():
            return self.estimator.run(circuits, observables, parameter_values, **kwargs)

        if self._caching:
            # Generate hash value for caching
            hash_value = self._cache.hash_variable(
                [
                    "estimator",
                    circuits,
                    observables,
                    parameter_values,
                    kwargs,
                    self._options_estimator,
                    self._backend,
                    self.get_shots(),
                ]
            )
        else:
            hash_value = None

        return self._primitive_run(run, "estimator", hash_value)

    def _swapp_to_BackendPrimitive(self, primitive: str):
        """Helperfunction for swapping to the BackendPrimitive for the Executor.

        Args:
            primitive (str): The primitive to swap to. Either "estimator" or "sampler"
        """
        if self.is_statevector and self._shots is not None:

            if primitive == "estimator":
                self._estimator = qiskit_primitives_BackendEstimator(
                    backend=self._backend, options=self._options_estimator
                )
                self._logger.info(
                    "Changed from the Estimator() to the BackendEstimator() primitive"
                )
                self.set_shots(self._shots)

            elif primitive == "sampler":
                self._sampler = qiskit_primitives_BackendSampler(
                    backend=self._backend, options=self._options_sampler
                )
                self._logger.info("Changed from the Sampler() to the BackendSampler() primitive")
                self.set_shots(self._shots)
            else:
                raise ValueError("Unknown primitive type: " + primitive)

        else:
            raise ValueError(
                "Swapping to BackendPrimitive is only possible for "
                + "statevector simulator with shots"
            )

    def sampler_run(self, circuits, parameter_values=None, **kwargs: Any) -> Job:
        """
        Function similar to the Qiskit Sampler run function, but this one includes caching,
        automatic session handling, and restarts of failed jobs.

        Args:
            circuits: Quantum circuits to execute.
            parameter_values: Values for the parameters in circuits.
            kwargs (Any): Additional arguments that are passed to the estimator.

        Returns:
            A qiskit job containing the results of the run.
        """

        # Check and handle conditions in the circuit
        circuits_contains_conditions = False
        if isinstance(circuits, QuantumCircuit):
            circuits_contains_conditions = check_for_incircuit_measurements(
                circuits, mode="condition"
            )
        else:
            for circuit in circuits:
                circuits_contains_conditions = (
                    circuits_contains_conditions
                    or check_for_incircuit_measurements(circuit, mode="condition")
                )
        if circuits_contains_conditions:
            if self.shots is None:
                raise ValueError("Conditioned gates on the Sampler are only possible with shots!")
            else:
                if self.is_statevector:
                    self._swapp_to_BackendPrimitive("sampler")

        # Set seed for the primitive
        instance_sampler = self.sampler
        if isinstance(self.sampler, ParallelSampler):
            instance_sampler = self.sampler._sampler
        if isinstance(instance_sampler, qiskit_primitives_BackendSampler):
            if self._set_seed_for_primitive is not None:
                kwargs["seed_simulator"] = self._set_seed_for_primitive
                self._set_seed_for_primitive += 1
        elif isinstance(instance_sampler, qiskit_primitives_Sampler):
            if self._set_seed_for_primitive is not None:
                self.sampler.set_options(seed=self._set_seed_for_primitive)
                self._set_seed_for_primitive += 1

        def run():
            return self.sampler.run(circuits, parameter_values, **kwargs)

        if self._caching:
            # Generate hash value for caching
            hash_value = self._cache.hash_variable(
                [
                    "sampler",
                    circuits,
                    parameter_values,
                    kwargs,
                    self._options_sampler,
                    self._backend,
                    self.get_shots(),
                ]
            )
        else:
            hash_value = None

        return self._primitive_run(run, "sampler", hash_value)

    def get_estimator(self):
        """
        Returns a Estimator primitive that overwrites the Qiskit Estimator primitive.
        This Estimator runs all executions through the Executor and
        includes result caching, automatic session handling, and restarts of failed jobs.
        """
        return ExecutorEstimator(executor=self, options=self._options_estimator)

    def get_sampler(self):
        """
        Returns a Sampler primitive that overwrites the Qiskit Sampler primitive.
        This Sampler runs all executions through the Executor and
        includes result caching, automatic session handling, and restarts of failed jobs.
        """
        return ExecutorSampler(executor=self, options=self._options_sampler)

    @property
    def optree_executor(self) -> str:
        """A string that indicates which executor is used for OpTree execution."""
        if self._estimator is not None:
            return "estimator"
        elif self._sampler is not None:
            return "sampler"
        else:  #  default if nothing is set -> use estimator
            return "estimator"

    def qiskit_execute(self, run_input, **options):
        """Routine that runs the given circuits on the backend.

        Args:
            run_input: An object to run on the backend (typically a circuit).
            options: Additional arguments that are passed to the backend.

        Return:
            The Qiskit job object from the run.
        """
        return self.backend.run(run_input, **options)

    def set_shots(self, num_shots: Union[int, None]) -> None:
        """Sets the number shots for the next evaluations.

        Args:
            num_shots (int or None): Number of shots that are set
        """
        self._shots = num_shots

        self._logger.info("Set shots to {}".format(num_shots))

        # Update shots in backend
        if num_shots is None:
            num_shots = 0

        if self.quantum_framework == "pennylane":

            if self._pennylane_device is not None:
                if isinstance(self._pennylane_device.shots, qml.measurements.Shots):
                    if num_shots == 0:
                        self._pennylane_device._shots = qml.measurements.Shots(None)
                    else:
                        self._pennylane_device._shots = qml.measurements.Shots(num_shots)
                elif (
                    isinstance(self._pennylane_device.shots, int)
                    or self._pennylane_device.shots is None
                ):
                    if num_shots == 0:
                        self._pennylane_device._shots = None
                    else:
                        self._pennylane_device._shots = num_shots

        elif self.quantum_framework == "qiskit":

            # Update shots in backend
            if self._backend is not None:
                if self.is_statevector:
                    self._backend.options.shots = num_shots

            # Update shots in estimator primitive
            if self._estimator is not None:
                if isinstance(self._estimator, qiskit_primitives_Estimator):
                    if num_shots == 0:
                        self._estimator.set_options(shots=None)
                    else:
                        self._estimator.set_options(shots=num_shots)
                    try:
                        self._options_estimator["shots"] = num_shots
                    except:
                        pass  # no option available
                elif isinstance(self._estimator, qiskit_primitives_BackendEstimator):
                    self._estimator.set_options(shots=num_shots)
                    try:
                        self._options_estimator["shots"] = num_shots
                    except:
                        pass  # no option available
                elif isinstance(self._estimator, qiskit_ibm_runtime_Estimator):
                    execution = self._estimator.options.get("execution")
                    execution["shots"] = num_shots
                    self._estimator.set_options(execution=execution)
                    try:
                        self._options_estimator["execution"]["shots"] = num_shots
                    except:
                        pass  # no options_estimator or no execution in options_estimator
                elif isinstance(self._estimator, ParallelEstimator):
                    self._estimator.shots = num_shots
                else:
                    raise RuntimeError("Unknown estimator type!")

            # Update shots in sampler primitive
            if self._sampler is not None:
                if isinstance(self._sampler, qiskit_primitives_Sampler):
                    if num_shots == 0:
                        self._sampler.set_options(shots=None)
                    else:
                        self._sampler.set_options(shots=num_shots)
                    try:
                        self._options_sampler["shots"] = num_shots
                    except:
                        pass  # no option available
                elif isinstance(self._sampler, qiskit_primitives_BackendSampler):
                    self._sampler.set_options(shots=num_shots)
                    try:
                        self._options_sampler["shots"] = num_shots
                    except:
                        pass  # no option available
                elif isinstance(self._sampler, qiskit_ibm_runtime_Sampler):
                    execution = self._sampler.options.get("execution")
                    execution["shots"] = num_shots
                    self._sampler.set_options(execution=execution)
                    try:
                        self._options_sampler["execution"]["shots"] = num_shots
                    except:
                        pass  # no options_sampler or no execution in options_sampler
                elif isinstance(self._sampler, ParallelSampler):
                    self._sampler.shots = num_shots
                else:
                    raise RuntimeError("Unknown sampler type!")
        else:
            raise RuntimeError("Unknown quantum framework!")

    def get_shots(self) -> int:
        """Getter for the number of shots.

        Returns:
            Returns the number of shots that are used for the current evaluation.
        """
        shots = self._shots

        if self.quantum_framework == "pennylane":

            if self._pennylane_device is not None:
                if isinstance(self._pennylane_device.shots, qml.measurements.Shots):
                    shots = self._pennylane_device.shots.total_shots
                elif (
                    isinstance(self._pennylane_device.shots, int)
                    or self._pennylane_device.shots is None
                ):
                    shots = self._pennylane_device.shots
            else:
                return None  # No shots available

        elif self.quantum_framework == "qiskit":

            if self._estimator is not None or self._sampler is not None:
                shots_estimator = 0
                shots_sampler = 0
                if self._estimator is not None:
                    if isinstance(self._estimator, qiskit_primitives_Estimator):
                        shots_estimator = self._estimator.options.get("shots", 0)
                    elif isinstance(self._estimator, qiskit_primitives_BackendEstimator):
                        shots_estimator = self._estimator.options.get("shots", 0)
                    elif isinstance(self._estimator, qiskit_ibm_runtime_Estimator):
                        execution = self._estimator.options.get("execution")
                        shots_estimator = execution["shots"]
                    elif isinstance(self._estimator, ParallelEstimator):
                        shots_estimator = self._estimator.shots
                    else:
                        raise RuntimeError("Unknown estimator type!")

                if self._sampler is not None:
                    if isinstance(self._sampler, qiskit_primitives_Sampler):
                        shots_sampler = self._sampler.options.get("shots", 0)
                    elif isinstance(self._sampler, qiskit_primitives_BackendSampler):
                        shots_sampler = self._sampler.options.get("shots", 0)
                    elif isinstance(self._sampler, qiskit_ibm_runtime_Sampler):
                        execution = self._sampler.options.get("execution")
                        shots_sampler = execution["shots"]
                    elif isinstance(self._sampler, ParallelSampler):
                        shots_sampler = self._sampler.shots
                    else:
                        raise RuntimeError("Unknown sampler type!")

                if self._estimator is not None and self._sampler is not None:
                    if shots_estimator != shots_sampler:
                        raise ValueError(
                            "The number of shots of the given \
                                        Estimator and Sampler is not equal!"
                        )
                if shots_estimator is None:
                    shots_estimator = 0
                if shots_sampler is None:
                    shots_sampler = 0

                shots = max(shots_estimator, shots_sampler)
            elif self._backend is not None:
                if self.is_statevector:
                    shots = self._backend.options.shots
            else:
                return None  # No shots available
        else:
            raise RuntimeError("Unknown quantum framework!")

        if shots == 0:
            shots = None

        self._shots = shots
        return shots

    def reset_shots(self) -> None:
        """Resets the shots to the initial values when the executor was created."""
        self.set_shots(self._inital_num_shots)

    @property
    def shots(self) -> int:
        """Number of shots in the execution."""
        return self.get_shots()

    def create_session(self):
        """Creates a new session, is called automatically."""

        if self.quantum_framework != "qiskit":
            raise RuntimeError("Session can only be created for Qiskit framework!")

        if self._service is not None:
            if self._backend is not None:
                self._session = Session(
                    self._service, backend=self._backend, max_time=self._max_session_time
                )
            else:
                raise RuntimeError("Session can not started because of missing backend!")
            self._session_active = True
            self._logger.info(f"Executor created a new session.")
        else:
            raise RuntimeError("Session can not started because of missing service!")

    def close_session(self):
        """Closes the current session, is called automatically."""

        if self.quantum_framework != "qiskit":
            raise RuntimeError("Session can only be closed for Qiskit framework!")

        if self._session is not None:
            self._logger.info(f"Executor closed session: {{}}".format(self._session.session_id))
            self._session.close()
            self._session = None
        else:
            raise RuntimeError("No session found!")

    def __del__(self):
        """Terminate the session in case the executor is deleted"""
        if self._session is not None:
            try:
                self.close_session()
            except:
                pass

    def set_options_estimator(self, **fields):
        """Set options values for the estimator.

        Args:
            **fields: The fields to update the options
        """
        self.estimator.set_options(**fields)
        self._options_estimator = self.estimator.options

    def set_options_sampler(self, **fields):
        """Set options values for the sampler.

        Args:
            **fields: The fields to update the options
        """
        self.sampler.set_options(**fields)
        self._options_sampler = self.sampler.options

    def set_primitive_options(self, **fields):
        """Set options values for the estimator and sampler primitive.

        Args:
            **fields: The fields to update the options
        """
        self.set_options_estimator(**fields)
        self.set_options_sampler(**fields)

    def reset_options_estimator(self, options: Union[Options, qiskit_ibm_runtime_Options]):
        """
        Overwrites the options for the estimator primitive.

        Args:
            options: Options for the estimator
        """
        self._options_estimator = options

        if isinstance(options, qiskit_ibm_runtime_Options):
            self.estimator._options = asdict(options)
        else:
            self.estimator._run_options = Options()
            self.estimator._run_options.update_options(**options)

    def reset_options_sampler(self, options: Union[Options, qiskit_ibm_runtime_Options]):
        """
        Overwrites the options for the sampler primitive.

        Args:
            options: Options for the sampler
        """
        self._options_sampler = options

        if isinstance(options, qiskit_ibm_runtime_Options):
            self.sampler._options = asdict(options)
        else:
            self.sampler._run_options = Options()
            self.sampler._run_options.update_options(**options)

    def reset_options(self, options: Union[Options, qiskit_ibm_runtime_Options]):
        """
        Overwrites the options for the sampler and estimator primitive.

        Args:
            options: Options for the sampler and estimator
        """
        self.reset_options_estimator(options)
        self.reset_options_sampler(options)

    def set_seed_for_primitive(self, seed: int = 0):
        """Set options values for the estimator run.

        Args:
            **fields: The fields to update the options
        """

        self._set_seed_for_primitive = seed

    def select_backend(self, circuit, **options):
        from ..encoding_circuit.encoding_circuit_base import (
            EncodingCircuitBase,
        )  # check why not outside
        from ..encoding_circuit.transpiled_encoding_circuit import TranspiledEncodingCircuit

        # todo implement options:

        min_num_qubits = options.get("min_num_qubits", None)
        max_num_qubits = options.get("max_num_qubits", None)
        cost_function = options.get("cost_function", None)
        optimization_level = options.get("optimization_level", 3)
        n_trials_transpile = options.get("n_trials_transpile", 1)
        call_limit = options.get("call_limit", int(3e7))
        verbose = options.get("verbose", False)
        logger = self._logger

<<<<<<< HEAD
        auto_selection_backend = AutoSelectionBackend(
=======
        AutoSelBack = AutoSelectionBackend(
>>>>>>> 05acb182
            backends_to_use=self.backend_list,
            min_num_qubits=min_num_qubits,
            max_num_qubits=max_num_qubits,
            cost_function=cost_function,
            optimization_level=optimization_level,
            n_trials_transpile=n_trials_transpile,
            call_limit=call_limit,
            verbose=verbose,
            logger=logger,
        )

        mode = options.get("mode", self._auto_backend_mode)
<<<<<<< HEAD
        useHQAA = options.get("useHQAA", False)
=======
        use_HQAA = options.get("useHQAA", False)
>>>>>>> 05acb182

        if isinstance(self._qpu_parallelization, int):
            if isinstance(circuit, QuantumCircuit):
                real_circuit = circuit

            elif isinstance(circuit, EncodingCircuitBase):
                x = ParameterVector("x", circuit.num_features)
                p = ParameterVector("p", circuit.num_parameters)
                real_circuit = circuit.get_circuit(x, p)
            else:
                raise ValueError("Circuit has to be a QuantumCircuit or EncodingCircuitBase")

            # create the circuit
            mapped_circuit = real_circuit.copy()

            # duplicate the circuit
            for _ in range(self._qpu_parallelization - 1):
                mapped_circuit.tensor(real_circuit, inplace=True)

<<<<<<< HEAD
            info, transpiled_circuit, backend = auto_selection_backend.evaluate(
=======
            info, transpiled_circuit, backend = AutoSelBack.evaluate(
>>>>>>> 05acb182
                mapped_circuit, mode=mode, useHQAA=useHQAA
            )

            return_circ = circuit

        else:
            if isinstance(circuit, QuantumCircuit):
<<<<<<< HEAD
                info, transpiled_circuit, backend = auto_selection_backend.evaluate(
=======
                info, transpiled_circuit, backend = AutoSelBack.evaluate(
>>>>>>> 05acb182
                    circuit, mode=mode, useHQAA=useHQAA
                )
                return_circ = transpiled_circuit

            elif isinstance(circuit, EncodingCircuitBase):
                info = None
                transpiled_circuit = None
                backend = None

                def helper_function(qiskit_circuit, backend_dummy):
                    nonlocal info, transpiled_circuit, backend
<<<<<<< HEAD
                    info, transpiled_circuit, backend = auto_selection_backend.evaluate(
=======
                    info, transpiled_circuit, backend = AutoSelBack.evaluate(
>>>>>>> 05acb182
                        qiskit_circuit, mode=mode, useHQAA=useHQAA
                    )
                    return transpiled_circuit

                return_circ = TranspiledEncodingCircuit(circuit, backend, helper_function)

            else:
                raise ValueError("Circuit has to be a QuantumCircuit or EncodingCircuitBase")

        self.set_backend(backend)

        return return_circ, info

    def set_backend(self, backend: Backend):
        """Sets the backend that is used for the execution.

        Args:
            backend (Backend): Backend that is used for the execution.
        """

        shots = self.get_shots()
        self._backend = backend
        self._backend.options.shots = shots

        self._logger.info(f"Executor uses the backend: {{}}".format(str(self._backend)))

        # Check if execution is on a remote IBM backend
        if "ibm" in str(self._backend).lower() or "ibm" in str(self._backend_list).lower():
            if "fake" in str(self._backend).lower() or "fake" in str(self._backend_list).lower():
                self._remote = False
            else:
                self._remote = True
        else:
            self._remote = False

    def unset_backend(self):
        """Unsets the backend that is used for the execution."""
        self._backend = None

    @property
    def backend_name(self) -> str:
        """Returns the name of the backend."""
        try:
            return self._backend.configuration().backend_name
        except AttributeError:
            try:
                return self._backend.name
            except AttributeError:
                return str(self._backend)

    @property
    def is_statevector(self) -> bool:
        """Returns True if the backend is a statevector simulator."""

        if self.quantum_framework == "qiskit":
            return "statevector" in self.backend_name.lower()
        elif self.quantum_framework == "pennylane":
            return any(
                name in self._pennylane_device.name.lower()
                for name in ["default.qubit", "default.clifford", "lightning.qubit"]
            )
        else:
            raise RuntimeError("Unknown quantum framework!")


class ExecutorEstimator(BaseEstimator):
    """
    Special Estimator Primitive that uses the Executor service.

    Usefull for automatic restarting sessions and caching results.
    The object is created by the Executor method get_estimator()

    Args:
        executor (Executor): The executor service to use
        options: Options for the estimator

    """

    def __init__(self, executor: Executor, options=None):
        if isinstance(options, Options) or isinstance(options, qiskit_ibm_runtime_Options):
            try:
                options_ini = copy.deepcopy(options).__dict__
            except:
                options_ini = asdict(copy.deepcopy(options))
        else:
            options_ini = options

        super().__init__(options=options_ini)
        self._executor = executor

    def _call(
        self,
        circuits,
        observables,
        parameter_values=None,
        **run_options,
    ) -> EstimatorResult:
        """Has to be passed through, otherwise python will complain about the abstract method.
        Input arguments are the same as in Qiskit's estimator.call()
        """
        return self._executor.estimator._call(
            circuits, observables, parameter_values, **run_options
        )

    def _run(
        self,
        circuits,
        observables,
        parameter_values,
        **run_options,
    ) -> Job:
        """Has to be passed through, otherwise python will complain about the abstract method.
        Input arguments are the same as in Qiskit's estimator.run().
        """
        return self._executor.estimator_run(
            circuits=circuits,
            observables=observables,
            parameter_values=parameter_values,
            **run_options,
        )

    def run(
        self,
        circuits,
        observables,
        parameter_values=None,
        **run_options,
    ) -> Job:
        """
        Overwrites the sampler primitive run method, to evaluate expectation values.
        Uses the Executor class for automatic session handling.

        Input arguments are the same as in Qiskit's estimator.run()

        """
        return self._executor.estimator_run(
            circuits=circuits,
            observables=observables,
            parameter_values=parameter_values,
            **run_options,
        )

    @property
    def circuits(self):
        """Quantum circuits that represents quantum states.

        Returns:
            The quantum circuits.
        """
        return tuple(self._executor.estimator.circuits)

    @property
    def observables(self):
        """Observables to be estimated.

        Returns:
            The observables.
        """
        return tuple(self._executor.estimator.observables)

    @property
    def parameters(self):
        r"""Parameters of the quantum circuits.

        Returns:
            Parameters, where ``parameters[i][j]`` is the j-\ :spelling:word:`th` parameter of the
            i-th circuit.
        """
        return tuple(self._executor.estimator.parameters)

    @property
    def options(self) -> Options:
        """Return options values for the estimator.

        Returns:
            options
        """
        return self._executor.estimator.options

    def clear_cache(self):
        self._executor.clear_estimator_cache()

    def set_options(self, **fields):
        """Set options values for the estimator.

        Args:
            **fields: The fields to update the options
        """
        self._executor.estimator.set_options(**fields)
        self._executor._options_estimator = self._executor.estimator.options


class ExecutorSampler(BaseSampler):
    """
    Special Sampler Primitive that uses the Executor service.

    Useful for automatic restarting sessions and caching the results.
    The object is created by the executor method get_sampler()

    Args:
        executor (Executor): The executor service to use
        options: Options for the sampler

    """

    def __init__(self, executor: Executor, options=None):
        if isinstance(options, Options) or isinstance(options, qiskit_ibm_runtime_Options):
            try:
                options_ini = copy.deepcopy(options).__dict__
            except:
                options_ini = asdict(copy.deepcopy(options))
        else:
            options_ini = options

        super().__init__(options=options_ini)
        self._executor = executor

    def run(
        self,
        circuits,
        parameter_values=None,
        **run_options,
    ) -> Job:
        """
        Overwrites the sampler primitive run method, to evaluate circuits.
        Uses the Executor class for automatic session handling.

        Input arguments are the same as in Qiskit's sampler.run()

        """
        return self._executor.sampler_run(
            circuits=circuits,
            parameter_values=parameter_values,
            **run_options,
        )

    def _run(
        self,
        circuits,
        parameter_values=None,
        **run_options,
    ) -> Job:
        """
        Overwrites the sampler primitive run method, to evaluate circuits.
        Uses the Executor class for automatic session handling.

        Input arguments are the same as in Qiskit's sampler.run()

        """
        return self._executor.sampler_run(
            circuits=circuits,
            parameter_values=parameter_values,
            **run_options,
        )

    def _call(
        self,
        circuits,
        parameter_values=None,
        **run_options,
    ) -> SamplerResult:
        """Has to be passed through, otherwise python will complain about the abstract method"""
        return self._executor.sampler._call(circuits, parameter_values, **run_options)

    @property
    def circuits(self):
        """Quantum circuits to be sampled.

        Returns:
            The quantum circuits to be sampled.
        """
        return tuple(self._executor.sampler.circuits)

    @property
    def parameters(self):
        """Parameters of quantum circuits.

        Returns:
            List of the parameters in each quantum circuit.
        """
        return tuple(self._executor.sampler.parameters)

    @property
    def options(self) -> Options:
        """Return options values for the estimator.

        Returns:
            options
        """
        return self._executor.sampler.options

    def set_options(self, **fields):
        """Set options values for the estimator.

        Args:
            **fields: The fields to update the options
        """
        self._executor.sampler.set_options(**fields)
        self._executor._options_sampler = self._executor.sampler.options

    def clear_cache(self):
        self._executor.clear_sampler_cache()


class ExecutorCache:
    """Cache for jobs that are created by Primitives

    Args:
        folder (str): Folder to store the cache

    """

    def __init__(self, logger, folder: str = ""):
        self._folder = folder
        # Check if folder exist, creates the folder otherwise
        try:
            import os

            if not os.path.exists(self._folder):
                os.makedirs(self._folder)
        except:
            raise RuntimeError("Could not create folder for cache")

        self._logger = logger

    def hash_variable(self, variable: Any):
        """
        Creates a hash value for a list of circuits, parameters, operators.

        The hash value is used as the filename for the cached file.
        """

        def make_recursive_str(variable_):
            """creates a string from a list"""
            if type(variable_) == list:
                text = ""
                for i in variable_:
                    text += make_recursive_str(i)
                return text
            else:
                return str(variable_)

        return blake2b(make_recursive_str(variable).encode("utf-8"), digest_size=20).hexdigest()

    def get_file(self, hash_value: str):
        """
        Searches for the cahced file and returns the file otherwise return None.

        Args:
            hash_value (str): Hash value of the file
        """
        try:
            file = Path(self._folder + "/" + str(hash_value) + ".p")
            if file.exists():
                file = open(self._folder + "/" + str(hash_value) + ".p", "rb")
                data = pickle.load(file)
                file.close()
                return data
            else:
                return None
        except:
            self._logger.info("Could not load job from cache!")
            self._logger.info("File: " + self._folder + "/" + str(hash_value) + ".p")
            return None

    def store_file(self, hash_value: str, job_data):
        """
        Store the data of a finsihed job.

        Args:
            hash_value (str): Hash value of the job that is used as a file name
            job_data: Data of the job
        """
        try:
            file = open(self._folder + "/" + str(hash_value) + ".p", "wb")
            pickle.dump(job_data, file)
            file.close()
        except:
            raise RuntimeError("Could not store job in cache")


def check_for_incircuit_measurements(circuit: QuantumCircuit, mode="all"):
    """
    Checks for measurements in the circuit, and returns True if there are measurements in the circuit.

    Args:
        circuit (QuantumCircuit): The quantum circuit to check for measurements.

    Returns:
        True if there are measurements in the circuit.
    """
    for op in circuit.data:
        if mode == "all" or mode == "condition":
            if op.operation.condition:
                return True
        if mode == "all" or mode == "clbits":
            if len(op.clbits) > 0:
                return True
    return False<|MERGE_RESOLUTION|>--- conflicted
+++ resolved
@@ -1698,11 +1698,7 @@
         verbose = options.get("verbose", False)
         logger = self._logger
 
-<<<<<<< HEAD
         auto_selection_backend = AutoSelectionBackend(
-=======
-        AutoSelBack = AutoSelectionBackend(
->>>>>>> 05acb182
             backends_to_use=self.backend_list,
             min_num_qubits=min_num_qubits,
             max_num_qubits=max_num_qubits,
@@ -1715,11 +1711,7 @@
         )
 
         mode = options.get("mode", self._auto_backend_mode)
-<<<<<<< HEAD
-        useHQAA = options.get("useHQAA", False)
-=======
         use_HQAA = options.get("useHQAA", False)
->>>>>>> 05acb182
 
         if isinstance(self._qpu_parallelization, int):
             if isinstance(circuit, QuantumCircuit):
@@ -1739,11 +1731,7 @@
             for _ in range(self._qpu_parallelization - 1):
                 mapped_circuit.tensor(real_circuit, inplace=True)
 
-<<<<<<< HEAD
             info, transpiled_circuit, backend = auto_selection_backend.evaluate(
-=======
-            info, transpiled_circuit, backend = AutoSelBack.evaluate(
->>>>>>> 05acb182
                 mapped_circuit, mode=mode, useHQAA=useHQAA
             )
 
@@ -1751,11 +1739,7 @@
 
         else:
             if isinstance(circuit, QuantumCircuit):
-<<<<<<< HEAD
                 info, transpiled_circuit, backend = auto_selection_backend.evaluate(
-=======
-                info, transpiled_circuit, backend = AutoSelBack.evaluate(
->>>>>>> 05acb182
                     circuit, mode=mode, useHQAA=useHQAA
                 )
                 return_circ = transpiled_circuit
@@ -1767,11 +1751,7 @@
 
                 def helper_function(qiskit_circuit, backend_dummy):
                     nonlocal info, transpiled_circuit, backend
-<<<<<<< HEAD
                     info, transpiled_circuit, backend = auto_selection_backend.evaluate(
-=======
-                    info, transpiled_circuit, backend = AutoSelBack.evaluate(
->>>>>>> 05acb182
                         qiskit_circuit, mode=mode, useHQAA=useHQAA
                     )
                     return transpiled_circuit
