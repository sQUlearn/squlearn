import numpy as np
from typing import Union, List
from sympy import lambdify, sympify

from qiskit import QuantumCircuit
from qiskit.circuit import ParameterExpression
from qiskit.quantum_info import SparsePauliOp
from qiskit.circuit.classicalregister import Clbit

from qiskit.compiler import transpile
from qiskit_aer import Aer

import pennylane as qml
import pennylane.numpy as pnp
import pennylane.pauli as pauli
from pennylane.operation import Observable as PennyLaneObservable

from .pennylane_gates import qiskit_pennylane_gate_dict
from ..executor import Executor


def _get_sympy_interface():
    """
    Returns the sympy interface that is used in the parameter conversion.

    Necessary for the correct conversion of sympy expressions in Qiskit to
    python functions in PennyLane.

    Returns:
        Tuple of sympy printer and sympy modules
    """
    # SymPy printer for pennylane numpy implementation has to be set manually,
    # otherwise math functions are used in lambdify instead of pennylane.numpy functions
    from sympy.printing.numpy import NumPyPrinter as Printer

    user_functions = {}
    printer = Printer(
        {
            "fully_qualified_modules": False,
            "inline": True,
            "allow_unknown_functions": True,
            "user_functions": user_functions,
        }
    )
    # Use Pennylane numpy for sympy lambdify
    modules = pnp

    # The functions down below can be used to switch between different gradient engines
    # as tensorflow, jax and torch. However, this is not supported and implemented yet.

    #     # SymPy printer for pennylane numpy implementation has to be set manually,
    #     # otherwise math functions are used in lambdify instead of pennylane.numpy functions
    #     from sympy.printing.tensorflow import TensorflowPrinter as Printer  # type: ignore

    #     user_functions = {}
    #     printer = Printer(
    #         {
    #             "fully_qualified_modules": False,
    #             "inline": True,
    #             "allow_unknown_functions": True,
    #             "user_functions": user_functions,
    #         }
    #     )  #
    #     modules = tf

    # elif self._gradient_engine == "jax":
    #     from sympy.printing.numpy import JaxPrinter as Printer  # type: ignore

    #     user_functions = {}
    #     printer = Printer(
    #         {
    #             "fully_qualified_modules": False,
    #             "inline": True,
    #             "allow_unknown_functions": True,
    #             "user_functions": user_functions,
    #         }
    #     )  #
    #     modules = jnp
    # elif self._gradient_engine == "torch" or self._gradient_engine == "pytorch":
    #     from sympy.printing.pycode import PythonCodePrinter as Printer  # type: ignore

    #     user_functions = {}
    #     printer = Printer(
    #         {
    #             "fully_qualified_modules": False,
    #             "inline": True,
    #             "allow_unknown_functions": True,
    #             "user_functions": user_functions,
    #         }
    #     )  #
    #     modules = torch

    # else:
    #     # tbd for jax and tensorflow
    #     printer = None
    #     modules = None

    return printer, modules


class PennyLaneCircuit:
    """
    Class for converting a Qiskit circuit to a PennyLane circuit.

    Args:
        circuit (QuantumCircuit): Qiskit circuit to convert to PennyLane
        observable (Union[None, SparsePauliOp, List[SparsePauliOp], str]): Observable to be measured
                                                                           Can be also a string like ``"probs"`` or ``"state"``
        executor (Executor): Executor object to handle the PennyLane circuit. Has to be initialized with a PennyLane device.

    Attributes:
    -----------

    Attributes:
        pennylane_circuit (qml.qnode): PennyLane circuit that can be called with parameters
        circuit_parameter_names (list): List of circuit parameter names
        observable_parameter_names (list): List of observable parameter names
        circuit_parameter_dimensions (dict): Dictionary with the dimension of each circuit parameter
        observable_parameter_dimension (dict): Dictionary with the dimension of each observable parameter
        circuit_arguments (list): List of all circuit and observable parameters names
        hash (str): Hashable object of the circuit and observable for caching

    Methods:
    --------
    """

    def __init__(
        self,
        circuit: QuantumCircuit,
        observable: Union[
            None,
            SparsePauliOp,
            List[SparsePauliOp],
            str,
            PennyLaneObservable,
            List[PennyLaneObservable],
        ] = None,
        executor: Executor = None,
    ) -> None:

        self._executor = executor
        if self._executor is None:
            self._executor = Executor("pennylane")

        # Transpile circuit to supported basis gates and expand blocks automatically
        self._qiskit_circuit = transpile(circuit, basis_gates=qiskit_pennylane_gate_dict.keys())

        self._qiskit_observable = observable
        self._num_qubits = self._qiskit_circuit.num_qubits

        # Build circuit instructions for the pennylane circuit from the qiskit circuit
        (
            self._pennylane_gates,
            self._pennylane_gates_param_function,
            self._pennylane_gates_wires,
            self._pennylane_conditions,
            self._pennylane_gates_parameters,
            self._pennylane_gates_parameters_dimensions,
        ) = self.build_circuit_instructions(self._qiskit_circuit)

        self._is_qiskit_observable = False
        if isinstance(observable, SparsePauliOp):
            self._is_qiskit_observable = True
        if isinstance(observable, list):
            if all([isinstance(obs, SparsePauliOp) for obs in observable]):
                self._is_qiskit_observable = True

        # Build circuit instructions for the pennylane observable from the qiskit circuit
        if self._is_qiskit_observable:
            (
                self._pennylane_obs_param_function,
                self._pennylane_words,
                self._pennylane_obs_parameters,
                self._pennylane_obs_parameters_dimensions,
            ) = self.build_observable_instructions(observable)
        else:
            self._pennylane_obs_param_function = []
            self._pennylane_words = []
            self._pennylane_obs_parameters = []

        self._num_clbits = self._qiskit_circuit.num_clbits

        self._pennylane_circuit = self.build_pennylane_circuit()

    @property
    def pennylane_circuit(self) -> callable:
        """PennyLane circuit that can be called with parameters"""
        return self._pennylane_circuit

    @property
    def circuit_parameter_names(self) -> list:
        """List of circuit parameter names"""
        return self._pennylane_gates_parameters

    @property
    def observable_parameter_names(self) -> list:
        """List of observable parameter names"""
        return self._pennylane_obs_parameters

    @property
    def circuit_parameter_dimensions(self) -> dict:
        """Dictionary with the dimension of each circuit parameter"""
        return self._pennylane_gates_parameters_dimensions

    @property
    def observable_parameter_dimensions(self) -> dict:
        """Dictionary with the dimension of each observable parameter"""
        return self._pennylane_obs_parameters_dimensions

    @property
    def circuit_arguments(self) -> list:
        """List of all circuit and observable parameters names"""
        return self._pennylane_gates_parameters + self._pennylane_obs_parameters

    @property
    def hash(self) -> str:
        """Hashable object of the circuit and observable for caching"""
        return str(self._qiskit_circuit) + str(self._qiskit_observable)

    def draw(self, engine: str = "pennylane", **kwargs):
        """Draw the circuit with the specified engine

        Args:
            engine (str): Engine to draw the circuit. Can be either ``"pennylane"`` or ``"qiskit"``
            **kwargs: Additional arguments for the drawing engine (only for qiskit)

        Returns:
            matplotlib Figure object of the circuit visualization
        """
        if engine == "pennylane":
            args = []
            for name in self.circuit_parameter_names:
                args.append(np.random.rand(self.circuit_parameter_dimensions[name]))
            for name in self.observable_parameter_names:
                args.append(np.random.rand(self.observable_parameter_dimensions[name]))
            args = tuple(args)
            return qml.draw_mpl(self._pennylane_circuit)(*args)
        elif engine == "qiskit":
            return self._qiskit_circuit.draw(**kwargs)
        else:
            raise NotImplementedError("Circuit engine not implemented")

    def get_pennylane_circuit(self) -> callable:
        """Builds and returns the PennyLane circuit as callable function"""
        self._pennylane_circuit = self.build_pennylane_circuit()
        return self._pennylane_circuit

    def __call__(self, *args, **kwargs):
        return self._pennylane_circuit(*args, **kwargs)

    def build_circuit_instructions(self, circuit: QuantumCircuit) -> tuple:
        """
        Function to build the instructions for the PennyLane circuit from the Qiskit circuit.

        This functions converts the Qiskit gates and parameter expressions to PennyLane compatible
        gates and functions.

        Args:
            circuit (QuantumCircuit): Qiskit circuit to convert to PennyLane

        Returns:
            Tuple with lists of PennyLane gates, PennyLane gate parameter functions,
            PennyLane gate wires, PennyLane gate parameters and PennyLane gate parameter dimensions
        """
        pennylane_gates = []
        pennylane_gates_param_function = []
        pennylane_gates_wires = []
        pennylane_conditions = []
        pennylane_gates_parameters = []
        pennylane_gates_parameters_dimensions = {}

        symbol_tuple = tuple([sympify(p._symbol_expr) for p in circuit.parameters])

        for param in circuit.parameters:
            if param.vector.name not in pennylane_gates_parameters:
                pennylane_gates_parameters.append(param.vector.name)
                pennylane_gates_parameters_dimensions[param.vector.name] = 1
            else:
                pennylane_gates_parameters_dimensions[param.vector.name] += 1

        printer, modules = _get_sympy_interface()

        for op in circuit.data:

            # catch conditions of the gate
            # only c_if is supported, the other cases have been caught before
            if op.operation.condition is None:
                # No condition (usually the case)
                pennylane_conditions.append(None)
            else:
                classical_bits = op.operation.condition[0]
                val = op.operation.condition[1]
                if isinstance(classical_bits, Clbit):
                    i = circuit.find_bit(classical_bits).index
                else:
                    i = [circuit.find_bit(b).index for b in classical_bits]
                # add indices of classical bits containing measured values
                # and value of the conditions (measurement equal to val)
                pennylane_conditions.append((i, val))

            param_tuple = None
            if len(op.operation.params) >= 1:
                param_tuple = ()
                for param in op.operation.params:
                    if isinstance(param, ParameterExpression):
                        if param._symbol_expr == None:
                            param = param._coeff
                        else:
                            symbol_expr = sympify(param._symbol_expr)
                            f = lambdify(
                                symbol_tuple, symbol_expr, modules=modules, printer=printer
                            )

                            param_tuple += (f,)
                    else:
                        param_tuple += (param,)

            pennylane_gates_param_function.append(param_tuple)

            if op.operation.name == "measure":
                # Capture special case of measurement, that is stored in classical bits
                # In the pennylane implementation, classical bits are introduced as an array
                wires = [
                    circuit.find_bit(op.qubits[i]).index for i in range(op.operation.num_qubits)
                ]
                clbits = [
                    circuit.find_bit(op.clbits[i]).index for i in range(op.operation.num_clbits)
                ]
                pennylane_gates.append(("measure", clbits))
                pennylane_gates_wires.append(wires)
            else:
                # All other gates
                if op.operation.name not in qiskit_pennylane_gate_dict:
                    raise NotImplementedError(
                        f"Gate {op.operation.name} is unfortunatly not supported in sQUlearn's PennyLane backend."
                    )

                pennylane_gates.append(qiskit_pennylane_gate_dict[op.operation.name])
                wires = [
                    circuit.find_bit(op.qubits[i]).index for i in range(op.operation.num_qubits)
                ]
                pennylane_gates_wires.append(wires)

        return (
            pennylane_gates,
            pennylane_gates_param_function,
            pennylane_gates_wires,
            pennylane_conditions,
            pennylane_gates_parameters,
            pennylane_gates_parameters_dimensions,
        )

    def build_observable_instructions(self, observable: Union[List[SparsePauliOp], SparsePauliOp]):
        """
        Function to build the instructions for the PennyLane observable from the Qiskit observable.

        This functions converts the Qiskit SparsePauli and parameter expressions to PennyLane
        compatible Pauli words and functions.

        Args:
            observable (Union[List[SparsePauliOp], SparsePauliOp]): Qiskit observable to convert
                                                                    to PennyLane

        Returns:
            Tuple with lists of PennyLane observable parameter functions, PennyLane Pauli words,
            PennyLane observable parameters and PennyLane observable parameter dimensions
        """
        if observable == None:
            return None, None, None

        pennylane_obs_param_function = []
        pennylane_obs_parameters = []
        pennylane_words = []

        islist = True
        if not isinstance(observable, list):
            islist = False
            observable = [observable]

        def sort_parameters_after_index(parameter_vector):
            index_list = [p.index for p in parameter_vector]
            argsort_list = np.argsort(index_list)
            return [parameter_vector[i] for i in argsort_list]

        printer, modules = _get_sympy_interface()

        # Get names of all parameters in all observables
        pennylane_obs_parameters = []
        pennylane_obs_parameters_dimensions = {}
        for obs in observable:
            for param in obs.parameters:
                if param.vector.name not in pennylane_obs_parameters:
                    pennylane_obs_parameters.append(param.vector.name)
                    pennylane_obs_parameters_dimensions[param.vector.name] = 1
                else:
                    pennylane_obs_parameters_dimensions[param.vector.name] += 1

        # Handle observable parameter expressions and convert them to compatible python functions

        symbol_tuple = tuple(
            sum(
                [
                    [sympify(p._symbol_expr) for p in sort_parameters_after_index(obs.parameters)]
                    for obs in observable
                ],
                [],
            )
        )

        pennylane_obs_param_function = []
        for obs in observable:
            pennylane_obs_param_function_ = []
            for coeff in obs.coeffs:
                if isinstance(coeff, ParameterExpression):
                    if coeff._symbol_expr == None:
                        coeff = coeff._coeff
                        if isinstance(coeff, np.complex128) or isinstance(coeff, np.complex64):
                            if np.imag(coeff) != 0:
                                raise ValueError(
                                    "Imaginary part of observable coefficient is not supported"
                                )
                            coeff = float(np.real(coeff))
                        else:
                            coeff = float(coeff)
                    else:
                        symbol_expr = sympify(coeff._symbol_expr)
                        f = lambdify(symbol_tuple, symbol_expr, modules=modules, printer=printer)
                        pennylane_obs_param_function_.append(f)
                else:
                    if isinstance(coeff, np.complex128) or isinstance(coeff, np.complex64):
                        if np.imag(coeff) != 0:
                            raise ValueError(
                                "Imaginary part of observable coefficient is not supported"
                            )
                        coeff = float(np.real(coeff))
                    else:
                        coeff = float(coeff)
                    pennylane_obs_param_function_.append(coeff)
            pennylane_obs_param_function.append(pennylane_obs_param_function_)

        # Convert Pauli strings into PennyLane Pauli words
        pennylane_words = []
        for obs in observable:
            pennylane_words.append(
                [pauli.string_to_pauli_word(str(p[::-1])) for p in obs._pauli_list]
            )

        if islist:
            return (
                pennylane_obs_param_function,
                pennylane_words,
                pennylane_obs_parameters,
                pennylane_obs_parameters_dimensions,
            )
        else:
            return (
                pennylane_obs_param_function[0],
                pennylane_words[0],
                pennylane_obs_parameters,
                pennylane_obs_parameters_dimensions,
            )

    def build_pennylane_circuit(self):
        """
        Function to build the PennyLane circuit from the Qiskit circuit and observable.

        The functions returns a callable PennyLane circuit that can be called with parameters.
        The PennyLane circuit is built from the instructions previously generated from the Qiskit
        circuit and observable.

        Returns:
            Callable PennyLane circuit
        """

        @qml.qnode(self._executor.backend, diff_method="best")
        def pennylane_circuit(*args):
            """PennyLane circuit that can be called with parameters"""

            measurements = [0] * self._num_clbits

            # Collects the args values connected to the circuit parameters
            circ_param_list = sum(
                [list(args[i]) for i in range(len(self._pennylane_gates_parameters))], []
            )

            # Collects the args values connected to the observable parameters
            obs_param_list = sum(
                [
                    list(args[len(self._pennylane_gates_parameters) + i])
                    for i in range(len(self._pennylane_obs_parameters))
                ],
                [],
            )

            # Loop through all penny lane gates
            for i, op in enumerate(self._pennylane_gates):

                if isinstance(op, tuple):
                    # Special case for measurement
                    # add measurement to the circuit and store the result in the measurements array
                    if op[0] == "measure":
                        for j, wire in enumerate(self._pennylane_gates_wires[i]):
                            measurements[op[1][j]] = qml.measure(wire)
                else:
                    # Evaluate the (non-linear) parameter expression of the gate
                    if self._pennylane_gates_param_function[i] != None:
                        evaluated_param = tuple(
                            [
                                func(*circ_param_list) if callable(func) else func
                                for func in self._pennylane_gates_param_function[i]
                            ]
                        )
                    else:
                        evaluated_param = None

                    # Treat c_if conditions of the gate (if present)
                    if self._pennylane_conditions[i] != None:
                        # Calculate the value of the classical bit(s) involved in the condition
                        if isinstance(self._pennylane_conditions[i][0], list):
                            # conditions involving multiple classical bits -> convert to integer
                            val = 0
                            for j in range(len(self._pennylane_conditions[i][0])):
                                val += 2**j * measurements[self._pennylane_conditions[i][0][j]]
                        else:
                            val = measurements[self._pennylane_conditions[i][0]]

                        if evaluated_param is not None:
                            # The case that the gate has parameters
                            if isinstance(val, int):
                                # Conditional values are already integers
                                if val == self._pennylane_conditions[i][1]:
                                    op(*evaluated_param, wires=self._pennylane_gates_wires[i])
                            else:
                                # Otherwise, pennylane condition
                                qml.cond(val == self._pennylane_conditions[i][1], op)(
                                    *evaluated_param, wires=self._pennylane_gates_wires[i]
                                )
                        else:
                            # The case that the gate has no parameters
                            if isinstance(val, int):
                                # Conditional values are already integers
                                if val == self._pennylane_conditions[i][1]:
                                    op(wires=self._pennylane_gates_wires[i])
                            else:
                                # Otherwise, pennylane condition
                                qml.cond(val == self._pennylane_conditions[i][1], op)(
                                    wires=self._pennylane_gates_wires[i]
                                )
                    else:
                        if evaluated_param is not None:
                            op(*evaluated_param, wires=self._pennylane_gates_wires[i])
                        else:
                            op(wires=self._pennylane_gates_wires[i])

            # Defines the output of the circuit
            if self._qiskit_observable == None:
                return qml.probs(wires=range(self._num_qubits))
            elif self._qiskit_observable == "probs":
                return qml.probs(wires=range(self._num_qubits))
            elif self._qiskit_observable == "state":
                return qml.state()
            elif self._is_qiskit_observable:
                if isinstance(self._qiskit_observable, list):
                    expval_list = []
                    for i, obs in enumerate(self._pennylane_words):
                        if len(obs_param_list) > 0:
                            coeff_list = []
                            for coeff in self._pennylane_obs_param_function[i]:
                                if callable(coeff):
                                    evaluated_param = coeff(*obs_param_list)
                                    coeff_list.append(evaluated_param)
                                else:
                                    coeff_list.append(coeff)
                            expval_list.append(qml.expval(qml.Hamiltonian(coeff_list, obs)))
                        else:
                            # In case no parameters are present in the observable
                            # Calculate the expectation value of sum of the observables
                            # since this is more compatible with hardware backends
                            if len(self._pennylane_words[i]) == 0:
                                expval_list.append(0.0)
                            else:
                                expval_list.append(
                                    qml.expval(sum([obs for obs in self._pennylane_words[i]]))
                                )
                    return pnp.stack(tuple(expval_list))
                else:
                    if len(obs_param_list) > 0:
                        coeff_list = []
                        for coeff in self._pennylane_obs_param_function:
                            if callable(coeff):
                                evaluated_param = coeff(*obs_param_list)
                                coeff_list.append(evaluated_param)
                            else:
                                coeff_list.append(coeff)
                        return qml.expval(qml.Hamiltonian(coeff_list, self._pennylane_words))
                    else:
                        # In case no parameters are present in the observable
                        # Calculate the expectation value of sum of the observables
                        # since this is more compatible with hardware backends
<<<<<<< HEAD
                        if len(self._pennylane_words[i]) == 0:
                            expval_list.append(0.0)
                        else:
                            expval_list.append(
                                qml.expval(sum([obs for obs in self._pennylane_words[i]]))
                            )
                return pnp.stack(tuple(expval_list))
            else:
                if len(obs_param_list) > 0:
                    coeff_list = []
                    for coeff in self._pennylane_obs_param_function:
                        if callable(coeff):
                            evaluated_param = coeff(*obs_param_list)
                            coeff_list.append(evaluated_param)
=======
                        if len(self._pennylane_words) == 0:
                            return 0.0
>>>>>>> a8c708b6
                        else:
                            return qml.expval(sum([obs for obs in self._pennylane_words]))
            else:
                if isinstance(self._qiskit_observable, list):
                    return pnp.stack(tuple([qml.expval(obs) for obs in self._qiskit_observable]))
                else:
<<<<<<< HEAD
                    # In case no parameters are present in the observable
                    # Calculate the expectation value of the single observables
                    # since this is more compatible with hardware backends
                    if len(self._pennylane_words) == 0:
                        return 0.0
                    else:
                        return qml.expval(sum([obs for obs in self._pennylane_words]))
=======
                    return qml.expval(self._qiskit_observable)
>>>>>>> a8c708b6

        return pennylane_circuit<|MERGE_RESOLUTION|>--- conflicted
+++ resolved
@@ -597,41 +597,14 @@
                         # In case no parameters are present in the observable
                         # Calculate the expectation value of sum of the observables
                         # since this is more compatible with hardware backends
-<<<<<<< HEAD
-                        if len(self._pennylane_words[i]) == 0:
-                            expval_list.append(0.0)
-                        else:
-                            expval_list.append(
-                                qml.expval(sum([obs for obs in self._pennylane_words[i]]))
-                            )
-                return pnp.stack(tuple(expval_list))
-            else:
-                if len(obs_param_list) > 0:
-                    coeff_list = []
-                    for coeff in self._pennylane_obs_param_function:
-                        if callable(coeff):
-                            evaluated_param = coeff(*obs_param_list)
-                            coeff_list.append(evaluated_param)
-=======
                         if len(self._pennylane_words) == 0:
                             return 0.0
->>>>>>> a8c708b6
                         else:
                             return qml.expval(sum([obs for obs in self._pennylane_words]))
             else:
                 if isinstance(self._qiskit_observable, list):
                     return pnp.stack(tuple([qml.expval(obs) for obs in self._qiskit_observable]))
                 else:
-<<<<<<< HEAD
-                    # In case no parameters are present in the observable
-                    # Calculate the expectation value of the single observables
-                    # since this is more compatible with hardware backends
-                    if len(self._pennylane_words) == 0:
-                        return 0.0
-                    else:
-                        return qml.expval(sum([obs for obs in self._pennylane_words]))
-=======
                     return qml.expval(self._qiskit_observable)
->>>>>>> a8c708b6
 
         return pennylane_circuit