"""Tests for QNNClassifier"""

import io
import pytest

import numpy as np
from sklearn.datasets import make_blobs
from sklearn.preprocessing import LabelBinarizer, MinMaxScaler

from squlearn import Executor
from squlearn.observables import SummedPaulis
from squlearn.encoding_circuit import ChebyshevPQC
from squlearn.optimizers import SLSQP, Adam
from squlearn.qnn import QNNClassifier, SquaredLoss


class TestQNNClassifier:
    """Test class for QNNClassifier."""

    @pytest.fixture(scope="module")
    def data(self) -> tuple[np.ndarray, np.ndarray]:
        """Test data module."""
        # pylint: disable=unbalanced-tuple-unpacking
        X, y = make_blobs(n_samples=6, n_features=2, centers=2, random_state=42)
        scl = MinMaxScaler((0.1, 0.9))
        X = scl.fit_transform(X, y)
        return X, y

    @pytest.fixture(scope="module")
    def qnn_classifier(self) -> QNNClassifier:
        """QNNClassifier module."""
        random_device = np.random.default_rng(seed=30)
        executor = Executor()
        pqc = ChebyshevPQC(num_qubits=2, num_features=2, num_layers=1)
        operator = SummedPaulis(num_qubits=2)
        loss = SquaredLoss()
        optimizer = SLSQP(options={"maxiter": 2})
        param_ini = random_device.random(pqc.num_parameters)
        param_op_ini = random_device.random(operator.num_parameters)
        return QNNClassifier(pqc, operator, executor, loss, optimizer, param_ini, param_op_ini)

    @pytest.fixture(scope="module")
    def qnn_classifier_2out(self) -> QNNClassifier:
        """QNNClassifier module."""
        random_device = np.random.default_rng(seed=30)
        executor = Executor()
        pqc = ChebyshevPQC(num_qubits=2, num_features=2, num_layers=1)
        operator = [SummedPaulis(num_qubits=2), SummedPaulis(num_qubits=2)]
        loss = SquaredLoss()
        optimizer = SLSQP(options={"maxiter": 2})
        param_ini = random_device.random(pqc.num_parameters)
        param_op_ini = random_device.random(sum(op.num_parameters for op in operator))
        return QNNClassifier(pqc, operator, executor, loss, optimizer, param_ini, param_op_ini)

    def test_predict_unfitted(self, qnn_classifier, data):
        """Tests concerning the unfitted QNNClassifier.

        Tests include
            - whether `_is_fitted` is False
            - whether a RuntimeError is raised
        """
        X, _ = data
        assert not qnn_classifier._is_fitted
        with pytest.raises(RuntimeError, match="The model is not fitted."):
            qnn_classifier.predict(X)

    def test_fit(self, qnn_classifier, data):
        """Tests concerning the fit function of the QNNClassifier.

        Tests include
            - whether `_is_fitted` is set True
            - whether `_param` is updated
            - whether `_param_op` is updated
        """
        X, y = data
        qnn_classifier.fit(X, y)
        assert qnn_classifier._is_fitted
        assert not np.allclose(qnn_classifier.param, qnn_classifier.param_ini)
        assert not np.allclose(qnn_classifier.param_op, qnn_classifier.param_op_ini)

    def test_list_input(self, qnn_classifier, data):
        """Test concerning the fit function with list y.

        Tests include
            - whether `_is_fitted` is set True
            - whether `_param` is updated
            - whether `_param_op` is updated
        """
        X, y = data
        qnn_classifier.fit(X.tolist(), y.tolist())
        assert qnn_classifier._is_fitted
        assert not np.allclose(qnn_classifier.param, qnn_classifier.param_ini)
        assert not np.allclose(qnn_classifier.param_op, qnn_classifier.param_op_ini)

    def test_fit_2out(self, qnn_classifier_2out, data):
        """Tests concerning the fit function of the QNNClassifier with 2 outputs.

        Tests include
            - whether `_is_fitted` is set True
            - whether `_param` is updated
            - whether `_param_op` is updated
        """
        X, y = data
        y = np.array([y, y]).T
        qnn_classifier_2out.fit(X, y)
        assert qnn_classifier_2out._is_fitted
        assert not np.allclose(qnn_classifier_2out.param, qnn_classifier_2out.param_ini)
        assert not np.allclose(qnn_classifier_2out.param_op, qnn_classifier_2out.param_op_ini)

    def test_partial_fit(self, qnn_classifier, data):
        """Tests concerning the partial_fit function of the QNNClassifier.

        Tests include
            - whether `_param` is the same after two calls to fit
            - whether `_param` is different after a call to partial_fit and a call to fit
        """
        X, y = data

        qnn_classifier.fit(X, y)
        param_1 = qnn_classifier.param
        qnn_classifier.partial_fit(X, y)
        param_2 = qnn_classifier.param
        qnn_classifier.fit(X, y)
        param_3 = qnn_classifier.param

        assert np.allclose(param_1, param_3)
        assert not np.allclose(param_2, param_3)

    def test_fit_minibtach(self, qnn_classifier, data):
        """Tests concerning fit with mini-batch GD.

        Tests include
            - whether `_is_fitted` is True
            - whether `_param` is updated
            - whether `_param_op` is updated
        """
        X, y = data

        qnn_classifier._optimizer = Adam({"maxiter_total": 10, "maxiter": 2, "lr": 0.1})
        qnn_classifier.set_params(
            batch_size=2,
            epochs=2,
            shuffle=True,
        )
        qnn_classifier.fit(X, y)

        assert qnn_classifier._is_fitted
        assert not np.allclose(qnn_classifier.param, qnn_classifier.param_ini)
        assert not np.allclose(qnn_classifier.param_op, qnn_classifier.param_op_ini)

    def test_fit_minibtach_2out(self, qnn_classifier_2out, data):
        """Tests concerning fit with mini-batch GD with 2 outputs.

        Tests include
            - whether `_is_fitted` is True
            - whether `_param` is updated
            - whether `_param_op` is updated
        """
        X, y = data
        y = np.array([y, y]).T

        qnn_classifier_2out._optimizer = Adam({"maxiter_total": 10, "maxiter": 2, "lr": 0.1})
        qnn_classifier_2out.set_params(
            batch_size=2,
            epochs=2,
            shuffle=True,
        )
        qnn_classifier_2out.fit(X, y)

        assert qnn_classifier_2out._is_fitted
        assert not np.allclose(qnn_classifier_2out.param, qnn_classifier_2out.param_ini)
        assert not np.allclose(qnn_classifier_2out.param_op, qnn_classifier_2out.param_op_ini)

    def test_predict(self, qnn_classifier, data):
        """Tests concerning the predict function of the QNNClassifier.

        Tests include
            - whether the prediction output is correct
        """
        X, y = data
        qnn_classifier._param = np.linspace(0.1, 0.7, 7)
        qnn_classifier._param_op = np.linspace(0.1, 0.3, 3)
        qnn_classifier._label_binarizer = LabelBinarizer()
        qnn_classifier._label_binarizer.fit(y)
        qnn_classifier._is_fitted = True
        y_pred = qnn_classifier.predict(X)

        assert isinstance(y_pred, np.ndarray)
        assert y_pred.shape == y.shape
        assert np.allclose(y_pred, np.zeros_like(y))

    def test_set_params_and_fit(self, qnn_classifier, data):
        """
        Tests fit after changing parameters that alter the number of parameters of the pqc.

        Tests include
            - whether `_is_fitted` is True
            - whether `_param` is updated
            - whether `_param_op` is updated
        """
        X, y = data
        qnn_classifier.set_params(num_layers=3)
        qnn_classifier.fit(X, y)

        assert qnn_classifier._is_fitted
<<<<<<< HEAD
        assert not np.allclose(qnn_classifier.param, qnn_classifier.param_ini)
        assert not np.allclose(qnn_classifier.param_op, qnn_classifier.param_op_ini)

    def test_serialization(self, qnn_classifier, request, data):
        """Tests concerning the serialization of the QNNClassifier."""
        X, y = data
        qnn_classifier.fit(X, y)

        buffer = io.BytesIO()
        qnn_classifier.dump(buffer)

        predict_before = qnn_classifier.predict(X)

        buffer.seek(0)
        instance_loaded = QNNClassifier.load(buffer, Executor())
        predict_after = instance_loaded.predict(X)

        assert isinstance(instance_loaded, QNNClassifier)
        assert np.allclose(predict_before, predict_after, atol=1e-6)
=======
        assert len(qnn_classifier.param) != len(qnn_classifier.param_ini)
        assert not np.allclose(qnn_classifier.param_op, qnn_classifier.param_op_ini)
>>>>>>> 1b0adcd9
<|MERGE_RESOLUTION|>--- conflicted
+++ resolved
@@ -203,8 +203,7 @@
         qnn_classifier.fit(X, y)
 
         assert qnn_classifier._is_fitted
-<<<<<<< HEAD
-        assert not np.allclose(qnn_classifier.param, qnn_classifier.param_ini)
+        assert len(qnn_classifier.param) != len(qnn_classifier.param_ini)
         assert not np.allclose(qnn_classifier.param_op, qnn_classifier.param_op_ini)
 
     def test_serialization(self, qnn_classifier, request, data):
@@ -222,8 +221,4 @@
         predict_after = instance_loaded.predict(X)
 
         assert isinstance(instance_loaded, QNNClassifier)
-        assert np.allclose(predict_before, predict_after, atol=1e-6)
-=======
-        assert len(qnn_classifier.param) != len(qnn_classifier.param_ini)
-        assert not np.allclose(qnn_classifier.param_op, qnn_classifier.param_op_ini)
->>>>>>> 1b0adcd9
+        assert np.allclose(predict_before, predict_after, atol=1e-6)