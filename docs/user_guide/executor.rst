--- conflicted
+++ resolved
@@ -61,21 +61,12 @@
 - **Qiskit Session handling:** Automatically manages the creation and handling of Qiskit sessions.
   If Sessions are time out, the :class:`Executor <squlearn.Executor>` automatically creates a new session and re-executes the
   job.
-<<<<<<< HEAD
-- **Automatic backend selection (IBM Quantum only):** The Executor class can automatically select the most suitable
-  backend for the quantum job. The selection process is facilitated by the Mapomatic tool `[1]`_.
-  The Executor can be initialized with a list of backends, a Qiskit Runtime Service, or a Qiskit
-  Session, and the most suitable backend is chosen automatically. The selection process can be
-  set to two modes: ``"quality"`` and ``"speed"``.
-- **In-QPU parallelization (Qiskit only):** The Executor class supports QPU (Quantum Processing Unit)
-=======
 - **Automatic backend selection (IBM Quantum only):** The :class:`Executor <squlearn.Executor>` class can automatically select the most suitable
   backend for the quantum job. The selection process is facilitated by the `mapomatic <https://github.com/qiskit-community/mapomatic>`_ tool `[1]`_.
   The :class:`Executor <squlearn.Executor>` can be initialized with a list of backends, a :class:`QiskitRuntimeService <qiskit_ibm_runtime.QiskitRuntimeService>`, or a Qiskit
   Session, and the most suitable backend is chosen automatically. The selection process can be
   set to two modes: ``"quality"`` and ``"speed"``.
 - **In-QPU parallelization (Qiskit only):** The :class:`Executor <squlearn.Executor>` class supports QPU (Quantum Processing Unit)
->>>>>>> 05acb182
   parallelization for Qiskit backends, enabling simultaneous measurements of the same quantum
   circuit on the quantum hardware by duplicating the circuit.
 
@@ -165,11 +156,7 @@
   It is also possible to pass a list of IBM Quantum backends from which the most suited backend is chosen
   automatically (see :ref:`Automatic backend selection <autoselect>`)
 
-<<<<<<< HEAD
-- Another way is to just pass the Qiskit Runtime Service to the executor. In this case, the backend
-=======
 - Another way is to just pass the :class:`QiskitRuntimeService <qiskit_ibm_runtime.QiskitRuntimeService>` to the :class:`Executor <squlearn.Executor>`. In this case, the backend
->>>>>>> 05acb182
   will be chosen automatically, for more details see :ref:`Automatic backend selection <autoselect>`.
 
   .. code-block:: python
@@ -180,12 +167,7 @@
     service = QiskitRuntimeService(channel="ibm_quantum", token="INSERT_YOUR_TOKEN_HERE")
     executor = Executor(service)
 
-<<<<<<< HEAD
-- A pre-initialized Session object, which can be used to execute quantum jobs on the Qiskit
-  Runtime Service
-=======
 - A pre-initialized :class:`Session <qiskit_ibm_runtime.Session>` object, which can be used to execute quantum jobs on the :class:`QiskitRuntimeService <qiskit_ibm_runtime.QiskitRuntimeService>`.
->>>>>>> 05acb182
 
   .. code-block:: python
 
@@ -329,17 +311,10 @@
 ----------------------------------------------
 
 sQUlearn offers automatic determination of the most suitable Qiskit backend for the
-<<<<<<< HEAD
-Quantum Machine Learning (QML) problem. This is facilitated by initializing the Executor with a
-list of supported backends, which includes real IBM backends or simulated fake backends.
-Alternatively, users can pass a Service from Qiskit IBM Runtime, where all appropriate backends
-are automatically considered. The selection process leverages the Mapomatic tool `[1]`_ and also
-=======
 Quantum Machine Learning (QML) problem. This is facilitated by initializing the :class:`Executor <squlearn.Executor>` with a
 list of supported backends, which includes real IBM backends or simulated fake backends.
 Alternatively, users can pass a :class:`QiskitRuntimeService <qiskit_ibm_runtime.QiskitRuntimeService>`, where all appropriate backends
 are automatically considered. The selection process leverages the mapomatic tool `[1]`_ and also
->>>>>>> 05acb182
 identifies the best transpilation for each backend.
 
 Two modes for backend selection are currently implemented:
@@ -358,11 +333,7 @@
 QML models initialized thereafter.
 
 Below is an example demonstrating the selection of different simulated noisy IBM backends.
-<<<<<<< HEAD
-We set up a small Quantum Neural Network (QNN) example and train it on the most suitable backend:
-=======
 We set up a small :class:`QNNRegressor <squlearn.qnn.QNNRegressor>` example and train it on the most suitable backend:
->>>>>>> 05acb182
 
 .. jupyter-execute::
 
@@ -388,15 +359,9 @@
    qnn.fit(np.array([[0.25],[0.75]]),np.array([0.25,0.75]))
    print("Chosen backend:", executor.backend)
 
-<<<<<<< HEAD
-In the following example, the service is used for initializing the Executor, and
-the mode is switched to ``"speed"``. The executor is then utilized for running a
-Quantum Kernel Ridge Regression (QKRR) in which the backend is chosen automatically.
-=======
 In the following example, the service is used for initializing the :class:`Executor <squlearn.Executor>`, and
 the mode is switched to ``"speed"``. The :class:`Executor <squlearn.Executor>` is then utilized for running a
 :class:`QKRR <squlearn.kernel.QKRR>` in which the backend is chosen automatically.
->>>>>>> 05acb182
 
 .. code-block:: python
 
@@ -423,45 +388,26 @@
 In-QPU parallelization (Qiskit only)
 ------------------------------------
 
-<<<<<<< HEAD
-The Executor class supports QPU (Quantum Processing Unit) parallelization for Qiskit backends, enabling simultaneous
-=======
 The :class:`Executor <squlearn.Executor>` class supports QPU (Quantum Processing Unit) parallelization for Qiskit backends, enabling simultaneous
->>>>>>> 05acb182
 measurements of the same quantum circuit on the quantum hardware by duplicating the circuit.
 This feature significantly enhances the efficiency of quantum computation by reducing the number
 of required shots.
 However, it's essential to note that utilizing QPU parallelization may introduce additional noise
-<<<<<<< HEAD
-and hardware errors due to increased qubitd utilization and cross-talk.
-
-The QPU parallelization parameter ``qpu_parallelization`` determines the number of parallel
-evaluations of the Quantum Circuit on the QPU. When qpu_parallelization is set to an integer
-=======
 and hardware errors due to increased qubit utilization and crosstalk.
 
 The QPU parallelization parameter ``qpu_parallelization`` determines the number of parallel
 evaluations of the Quantum Circuit on the QPU. When ``qpu_parallelization`` is set to an :py:class:`int`
->>>>>>> 05acb182
 value, it specifies the exact number of parallel executions, for instance:
 
 .. code-block:: python
 
    executor = Executor(..., qpu_parallelization=4)
 
-<<<<<<< HEAD
-This configuration instructs the Executor to duplicate all circuit executions four times and
-execute them concurrently on the QPU.
-
-Alternatively, setting ``qpu_parallelization`` to ``"auto"`` enables automatic determination of
-the parallelization level. In this mode, the Executor dynamically adjusts the degree of
-=======
 This configuration instructs the :class:`Executor <squlearn.Executor>` to duplicate all circuit executions four times and
 execute them concurrently on the QPU.
 
 Alternatively, setting ``qpu_parallelization`` to ``"auto"`` enables automatic determination of
 the parallelization level. In this mode, the :class:`Executor <squlearn.Executor>` dynamically adjusts the degree of
->>>>>>> 05acb182
 parallelization to maximize the number of possible parallel circuit measurements, for example:
 
 .. code-block:: python
@@ -469,11 +415,7 @@
    executor = Executor(..., qpu_parallelization="auto")
 
 If activated, QPU parallelization is automatically applied to all Primitives created by the
-<<<<<<< HEAD
-Executor. By leveraging QPU parallelization, users can expedite the execution of quantum
-=======
 :class:`Executor <squlearn.Executor>`. By leveraging QPU parallelization, users can expedite the execution of quantum
->>>>>>> 05acb182
 circuits on real hardware. Nonetheless, it's crucial to weigh the benefits against the potential
 drawbacks of increased noise and errors. By default, ``qpu_parallelization`` is set to ``None``,
 implying no parallelization is considered unless explicitly specified.
